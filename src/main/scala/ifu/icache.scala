--- conflicted
+++ resolved
@@ -24,9 +24,6 @@
 import freechips.rocketchip.util._
 import freechips.rocketchip.util.property._
 import freechips.rocketchip.rocket.{HasL1ICacheParameters, ICacheParams, ICacheErrors, ICacheReq}
-import freechips.rocketchip.diplomaticobjectmodel.logicaltree.{LogicalTreeNode}
-import freechips.rocketchip.diplomaticobjectmodel.DiplomaticObjectModelAddressing
-import freechips.rocketchip.diplomaticobjectmodel.model.{OMComponent, OMICache, OMECC}
 
 import boom.common._
 import boom.util.{BoomCoreStringPrefix}
@@ -50,26 +47,6 @@
 
   val size = icacheParams.nSets * icacheParams.nWays * icacheParams.blockBytes
   private val wordBytes = icacheParams.fetchBytes
-}
-class BoomICacheLogicalTreeNode(icache: ICache, deviceOpt: Option[SimpleDevice], params: ICacheParams) extends LogicalTreeNode(() => deviceOpt) {
-  override def getOMComponents(resourceBindings: ResourceBindings, children: Seq[OMComponent] = Nil): Seq[OMComponent] = {
-    Seq(
-      OMICache(
-        memoryRegions = DiplomaticObjectModelAddressing.getOMMemoryRegions("ITIM", resourceBindings),
-        interrupts = Nil,
-        nSets = params.nSets,
-        nWays = params.nWays,
-        blockSizeBytes = params.blockBytes,
-        dataMemorySizeBytes = params.nSets * params.nWays * params.blockBytes,
-        dataECC = params.dataECC.map(OMECC.fromString),
-        tagECC = params.tagECC.map(OMECC.fromString),
-        nTLBEntries = params.nTLBEntries,
-        maxTimSize = params.nSets * (params.nWays-1) * params.blockBytes,
-        memories = if(!icache.enableBlackBox) icache.module.asInstanceOf[ICacheModule].dataArrays.map(_._2)
-                   else Seq()
-      )
-    )
-  }
 }
 
 /**
@@ -207,39 +184,6 @@
   }
 
 
-<<<<<<< HEAD
-  val dataArrays = if(cacheParams.fetchBytes <= 8)
-      // Use unbanked icache for narrow accesses.
-      (0 until nWays).map { x =>
-        DescribedSRAM(
-          name = s"dataArrayWay_${x}",
-          desc = "ICache Data Array",
-          size = nSets * refillCycles,
-          data = UInt(dECC.width(wordBits).W)
-        )
-      }
-    else
-      // Use two banks, interleaved.
-      (0 until nWays).map { x =>
-        DescribedSRAM(
-          name = s"dataArrayB0Way_${x}",
-          desc = "ICache Data Array",
-          size = nSets * refillCycles,
-          data = UInt(dECC.width(wordBits/nBanks).W)
-        )} ++
-      (0 until nWays).map { x =>
-        DescribedSRAM(
-          name = s"dataArrayB1Way_${x}",
-          desc = "ICache Data Array",
-          size = nSets * refillCycles,
-          data = UInt(dECC.width(wordBits/nBanks).W)
-        )}
-
-  if (cacheParams.fetchBytes <= 8) {
-    // Use unbanked icache for narrow accesses.
-    s1_bankId := 0.U
-    for ((dataArray, i) <- dataArrays.map(_._1) zipWithIndex) {
-=======
   if (nBanks == 1) {
     val dataArrays = (0 until nWays).map { x =>
        SyncReadMem(ramDepth, UInt(wordBits.W)).suggestName(
@@ -247,7 +191,6 @@
     }
     s1_bankid := 0.U
     for ((dataArray, i) <- dataArrays zipWithIndex) {
->>>>>>> bfcc665f
       def row(addr: UInt) = addr(untagBits-1, blockOffBits-log2Ceil(refillCycles))
       val s0_ren = s0_valid
 
@@ -261,18 +204,13 @@
       s1_dout(i) := dataArray.read(mem_idx, !wen && s0_ren)
     }
   } else {
-<<<<<<< HEAD
-=======
     val dataArraysB0 = (0 until nWays).map { x =>
       SyncReadMem(ramDepth, UInt((wordBits/nBanks).W)).suggestName(
         "dataArrayB0Way_" + x.toString)}
     val dataArraysB1 = (0 until nWays).map { x =>
       SyncReadMem(ramDepth, UInt((wordBits/nBanks).W)).suggestName(
         "dataArrayB1Way_" + x.toString)}
->>>>>>> bfcc665f
     // Use two banks, interleaved.
-    val dataArraysB0 = dataArrays.map(_._1).take(nWays)
-    val dataArraysB1 = dataArrays.map(_._1).drop(nWays)
     require (nBanks == 2)
 
     // Bank0 row's id wraps around if Bank1 is the starting bank.
