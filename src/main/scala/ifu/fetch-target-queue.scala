//******************************************************************************
// Copyright (c) 2015 - 2019, The Regents of the University of California (Regents).
// All Rights Reserved. See LICENSE and LICENSE.SiFive for license details.
//------------------------------------------------------------------------------

//------------------------------------------------------------------------------
//------------------------------------------------------------------------------
// Fetch Target Queue (FTQ)
//------------------------------------------------------------------------------
//------------------------------------------------------------------------------
//
// Each entry in the FTQ holds the fetch address and branch prediction snapshot state.
//
// TODO:
// * reduce port counts.

package boom.ifu

import chisel3._
import chisel3.util._
<<<<<<< HEAD

import chisel3.experimental.{dontTouch}
=======
>>>>>>> 779c62c5

import freechips.rocketchip.config.{Parameters}
import freechips.rocketchip.util.{Str}

import boom.common._
import boom.exu._
import boom.util._

/**
 * FTQ Parameters used in configurations
 *
 * @param nEntries # of entries in the FTQ
 */
case class FtqParameters(
  nEntries: Int = 16
)

/**
 * Bundle to add to the FTQ RAM and to be used as the pass in IO
 */
class FTQBundle(implicit p: Parameters) extends BoomBundle
  with HasBoomFrontendParameters
{
  // // TODO compress out high-order bits
  // val fetch_pc  = UInt(vaddrBitsExtended.W)
  // IDX of instruction that was predicted taken, if any
  val cfi_idx   = Valid(UInt(log2Ceil(fetchWidth).W))
  // Was the CFI in this bundle found to be taken? or not
  val cfi_taken = Bool()
  // Was this CFI mispredicted by the branch prediction pipeline?
  val cfi_mispredicted = Bool()
  // What type of CFI was taken out of this bundle
  val cfi_type = Bool()
  // mask of branches which were visible in this fetch bundle
  val br_mask   = UInt(fetchWidth.W)
  // This CFI is likely a CALL
  val cfi_is_call   = Bool()
  // This CFI is likely a RET
  val cfi_is_ret    = Bool()
  // Is the NPC after the CFI +4 or +2
  val cfi_npc_plus4 = Bool()
  // What was the top of the RAS that this bundle saw?
  val ras_top = UInt(vaddrBitsExtended.W)

  // What global history should be used to query this fetch bundle
  val ghist = new GlobalHistory

  // Which bank did this start from?
  val start_bank = UInt(1.W)

  // // Metadata for the branch predictor
  // val bpd_meta = Vec(nBanks, UInt(bpdMaxMetaLength.W))
}

/**
 * IO to provide a port for a FunctionalUnit to get the PC of an instruction.
 * And for JALRs, the PC of the next instruction.
 */
class GetPCFromFtqIO(implicit p: Parameters) extends BoomBundle
{
  val ftq_idx   = Input(UInt(log2Ceil(ftqSz).W))

  val entry     = Output(new FTQBundle)

  val pc        = Output(UInt(vaddrBitsExtended.W))
  val com_pc    = Output(UInt(vaddrBitsExtended.W))
  // the next_pc may not be valid (stalled or still being fetched)
<<<<<<< HEAD
  val next_val  = Output(Bool())
  val next_pc   = Output(UInt(vaddrBitsExtended.W))
=======
  val next_val = Output(Bool())
  val next_pc  = Output(UInt(vaddrBitsExtended.W))

  // Used to regenerate PC for trace port stuff in FireSim
  // Don't tape this out, this blows up the FTQ
  val debug_ftq_idx  = Input(Vec(coreWidth, UInt(log2Ceil(ftqSz).W)))
  val debug_fetch_pc = Output(Vec(coreWidth, UInt(vaddrBitsExtended.W)))
>>>>>>> 779c62c5
}

/**
 * Queue to store the fetch PC and other relevant branch predictor signals that are inflight in the
 * processor.
 *
 * @param num_entries # of entries in the FTQ
 */
class FetchTargetQueue(implicit p: Parameters) extends BoomModule
  with HasBoomCoreParameters
  with HasBoomFrontendParameters
{
  val num_entries = ftqSz
  private val idx_sz = log2Ceil(num_entries)

  val io = IO(new BoomBundle {
    // Enqueue one entry for every fetch cycle.
    val enq = Flipped(Decoupled(new FetchBundle()))
    // Pass to FetchBuffer (newly fetched instructions).
    val enq_idx = Output(UInt(idx_sz.W))
    // ROB tells us the youngest committed ftq_idx to remove from FTQ.
    val deq = Flipped(Valid(UInt(idx_sz.W)))

    // Give PC info to BranchUnit.
    val get_ftq_pc = Vec(2, new GetPCFromFtqIO())

    val redirect = Input(Valid(UInt(idx_sz.W)))

    val brupdate = Input(new BrUpdateInfo)

    val bpdupdate = Output(Valid(new BranchPredictionUpdate))

    val ras_update = Output(Bool())
    val ras_update_idx = Output(UInt(log2Ceil(nRasEntries).W))
    val ras_update_pc  = Output(UInt(vaddrBitsExtended.W))

  })
  val bpd_ptr    = RegInit(0.U(idx_sz.W))
  val deq_ptr    = RegInit(0.U(idx_sz.W))
  val enq_ptr    = RegInit(1.U(idx_sz.W))

  val full = ((WrapInc(WrapInc(enq_ptr, num_entries), num_entries) === bpd_ptr) ||
              (WrapInc(enq_ptr, num_entries) === bpd_ptr))


  val pcs      = Reg(Vec(num_entries, UInt(vaddrBitsExtended.W)))
  val meta     = SyncReadMem(num_entries, Vec(nBanks, UInt(bpdMaxMetaLength.W)))
  val ram      = Reg(Vec(num_entries, new FTQBundle))

  val do_enq = io.enq.fire()


  // This register lets us initialize the ghist to 0
  val start_from_empty_ghist = RegInit(true.B)

  when (do_enq) {
    start_from_empty_ghist := false.B

    pcs(enq_ptr)           := io.enq.bits.pc

    ram(enq_ptr).cfi_idx   := io.enq.bits.cfi_idx
    // Initially, if we see a CFI, it is assumed to be taken.
    // Branch resolutions may change this
    ram(enq_ptr).cfi_taken   := io.enq.bits.cfi_idx.valid
    ram(enq_ptr).cfi_mispredicted := false.B
    ram(enq_ptr).cfi_type    := io.enq.bits.cfi_type
    ram(enq_ptr).cfi_is_call := io.enq.bits.cfi_is_call
    ram(enq_ptr).cfi_is_ret  := io.enq.bits.cfi_is_ret
    ram(enq_ptr).cfi_npc_plus4 := io.enq.bits.cfi_npc_plus4
    ram(enq_ptr).ras_top     := io.enq.bits.ras_top
    ram(enq_ptr).br_mask     := io.enq.bits.br_mask & io.enq.bits.mask
    ram(enq_ptr).start_bank  := bank(io.enq.bits.pc)
    val prev_idx = WrapDec(enq_ptr, num_entries)
    val prev_entry = ram(prev_idx)
    ram(enq_ptr).ghist := Mux(start_from_empty_ghist,
      (0.U).asTypeOf(new GlobalHistory),
      Mux(io.enq.bits.ghist.current_saw_branch_not_taken,
        io.enq.bits.ghist,
        prev_entry.ghist.update(
          prev_entry.br_mask,
          prev_entry.cfi_taken,
          prev_entry.br_mask(prev_entry.cfi_idx.bits),
          prev_entry.cfi_idx.bits,
          prev_entry.cfi_idx.valid,
          pcs(prev_idx),
          prev_entry.cfi_is_call,
          prev_entry.cfi_is_ret
        )
      )
    )

    meta.write(enq_ptr, io.enq.bits.bpd_meta)

    enq_ptr := WrapInc(enq_ptr, num_entries)
  }

  io.enq.ready := !full
  io.enq_idx := enq_ptr

  io.bpdupdate.valid := false.B
  io.bpdupdate.bits  := DontCare

  when (io.deq.valid) {
    deq_ptr := io.deq.bits
  }

  // This register avoids a spurious bpd update on the first fetch packet
  val first_empty = RegInit(true.B)

  // We can update the branch predictors when we know the target of the
  // CFI in this fetch bundle

  val ras_update = WireInit(false.B)
  val ras_update_pc = WireInit(0.U(vaddrBitsExtended.W))
  val ras_update_idx = WireInit(0.U(log2Ceil(nRasEntries).W))
  io.ras_update     := RegNext(ras_update)
  io.ras_update_pc  := RegNext(ras_update_pc)
  io.ras_update_idx := RegNext(ras_update_idx)

  val bpd_update_mispredict = RegInit(false.B)
  val bpd_update_repair = RegInit(false.B)
  val bpd_repair_idx = Reg(UInt(log2Ceil(ftqSz).W))
  val bpd_end_idx = Reg(UInt(log2Ceil(ftqSz).W))
  val bpd_repair_pc = Reg(UInt(vaddrBitsExtended.W))

  val bpd_idx = Mux(bpd_update_repair || bpd_update_mispredict, bpd_repair_idx, bpd_ptr)
  val bpd_entry = RegNext(ram(bpd_idx))
  val bpd_meta  = meta.read(bpd_idx)
  val bpd_pc    = RegNext(pcs(bpd_idx))
  val bpd_target = RegNext(pcs(WrapInc(bpd_idx, num_entries)))


  when (io.brupdate.b2.mispredict) {
    bpd_update_mispredict := true.B
    bpd_repair_idx        := io.brupdate.b2.uop.ftq_idx
    bpd_end_idx           := enq_ptr
  } .elsewhen (bpd_update_mispredict) {
    bpd_update_mispredict := false.B
    bpd_update_repair     := true.B
    bpd_repair_idx        := WrapInc(bpd_repair_idx, num_entries)
  } .elsewhen (bpd_update_repair && RegNext(bpd_update_mispredict)) {
    bpd_repair_pc         := bpd_pc
    bpd_repair_idx        := WrapInc(bpd_repair_idx, num_entries)
  } .elsewhen (bpd_update_repair) {
    bpd_repair_idx        := WrapInc(bpd_repair_idx, num_entries)
    when (WrapInc(bpd_repair_idx, num_entries) === bpd_end_idx ||
      bpd_pc === bpd_repair_pc)  {
      bpd_update_repair := false.B
    }

  }


  val do_commit_update     = (!bpd_update_mispredict &&
                              !bpd_update_repair &&
                               bpd_ptr =/= deq_ptr &&
                               enq_ptr =/= WrapInc(bpd_ptr, num_entries) &&
                              !io.brupdate.b2.mispredict)
  val do_mispredict_update = bpd_update_mispredict
  val do_repair_update     = bpd_update_repair

  when (RegNext(do_commit_update || do_repair_update || do_mispredict_update)) {
    val cfi_idx = bpd_entry.cfi_idx.bits
    val valid_repair = do_repair_update && bpd_pc =/= bpd_repair_pc

    io.bpdupdate.valid := (!first_empty &&
                           (bpd_entry.cfi_idx.valid || bpd_entry.br_mask =/= 0.U) &&
                           !(RegNext(do_repair_update) && !valid_repair))
    io.bpdupdate.bits.is_mispredict_update := RegNext(do_mispredict_update)
    io.bpdupdate.bits.is_repair_update     := RegNext(do_repair_update)
    io.bpdupdate.bits.pc      := bpd_pc
    io.bpdupdate.bits.br_mask := Mux(bpd_entry.cfi_idx.valid,
      MaskLower(UIntToOH(cfi_idx)) & bpd_entry.br_mask, bpd_entry.br_mask)
    io.bpdupdate.bits.cfi_idx := bpd_entry.cfi_idx
    io.bpdupdate.bits.cfi_mispredicted := bpd_entry.cfi_mispredicted
    io.bpdupdate.bits.cfi_taken  := bpd_entry.cfi_taken
    io.bpdupdate.bits.target     := bpd_target
    io.bpdupdate.bits.cfi_is_br  := bpd_entry.br_mask(cfi_idx)
    io.bpdupdate.bits.cfi_is_jal := bpd_entry.cfi_type === CFI_JAL || bpd_entry.cfi_type === CFI_JALR
    io.bpdupdate.bits.ghist      := bpd_entry.ghist
    io.bpdupdate.bits.meta       := bpd_meta

    first_empty := false.B
  }

  when (do_commit_update) {
    bpd_ptr := WrapInc(bpd_ptr, num_entries)
  }

  when (io.redirect.valid) {
    enq_ptr    := WrapInc(io.redirect.bits, num_entries)
  }

<<<<<<< HEAD
  when (io.brupdate.b2.mispredict) {
    val ftq_idx = io.brupdate.b2.uop.ftq_idx
    val entry = ram(ftq_idx)
    val new_cfi_idx = (io.brupdate.b2.uop.pc_lob ^
      Mux(entry.start_bank === 1.U, 1.U << log2Ceil(bankBytes), 0.U))(log2Ceil(fetchWidth), 1)
=======
  //-------------------------------------------------------------
  // **** BranchResolutionUnit Read ****
  //-------------------------------------------------------------

  // Send current-PC/next-PC info to the BranchResolutionUnit.
  // TODO only perform the read when a branch instruction requests it.
  val curr_idx = io.get_ftq_pc.ftq_idx
  io.get_ftq_pc.fetch_pc := ram(curr_idx).fetch_pc
  io.get_ftq_pc.next_pc := ram(WrapInc(curr_idx, num_entries)).fetch_pc
  io.get_ftq_pc.next_val := WrapInc(curr_idx, num_entries) =/= enq_ptr.value

  for (w <- 0 until coreWidth) {
    io.get_ftq_pc.debug_fetch_pc(w) := ram(io.get_ftq_pc.debug_ftq_idx(w)).fetch_pc
  }

  //-------------------------------------------------------------
  // **** Handle Flush/Pipeline Redirections ****
  //-------------------------------------------------------------

  val com_pc = Wire(UInt())
  val com_pc_next = Wire(UInt())
>>>>>>> 779c62c5

    ram(ftq_idx).cfi_idx.valid    := true.B
    ram(ftq_idx).cfi_idx.bits     := new_cfi_idx
    ram(ftq_idx).cfi_mispredicted := true.B
    ram(ftq_idx).cfi_taken        := io.brupdate.b2.taken
    ram(ftq_idx).cfi_is_call      := entry.cfi_is_call && entry.cfi_idx.bits === new_cfi_idx
    ram(ftq_idx).cfi_is_ret       := entry.cfi_is_ret  && entry.cfi_idx.bits === new_cfi_idx

  }
  when (io.redirect.valid || io.brupdate.b2.mispredict) {
    val entry = ram(Mux(io.redirect.valid, io.redirect.bits, io.brupdate.b2.uop.ftq_idx))
    ras_update     := true.B
    ras_update_pc  := entry.ras_top
    ras_update_idx := entry.ghist.ras_idx
  }

  //-------------------------------------------------------------
  // **** Core Read PCs ****
  //-------------------------------------------------------------

  for (i <- 0 until 2) {
    val idx = io.get_ftq_pc(i).ftq_idx
    val next_idx = WrapInc(idx, num_entries)
    val next_is_enq = (next_idx === enq_ptr) && io.enq.fire()
    val next_pc = Mux(next_is_enq, io.enq.bits.pc, pcs(next_idx))
    val get_entry = ram(idx)
    val next_entry = ram(next_idx)
    io.get_ftq_pc(i).entry     := RegNext(get_entry)
    io.get_ftq_pc(i).pc        := RegNext(pcs(idx))
    io.get_ftq_pc(i).next_pc   := RegNext(next_pc)
    io.get_ftq_pc(i).next_val  := RegNext(next_idx =/= enq_ptr || next_is_enq)
    io.get_ftq_pc(i).com_pc    := RegNext(pcs(Mux(io.deq.valid, io.deq.bits, deq_ptr)))
  }
}<|MERGE_RESOLUTION|>--- conflicted
+++ resolved
@@ -18,11 +18,6 @@
 
 import chisel3._
 import chisel3.util._
-<<<<<<< HEAD
-
-import chisel3.experimental.{dontTouch}
-=======
->>>>>>> 779c62c5
 
 import freechips.rocketchip.config.{Parameters}
 import freechips.rocketchip.util.{Str}
@@ -89,19 +84,10 @@
 
   val pc        = Output(UInt(vaddrBitsExtended.W))
   val com_pc    = Output(UInt(vaddrBitsExtended.W))
+
   // the next_pc may not be valid (stalled or still being fetched)
-<<<<<<< HEAD
   val next_val  = Output(Bool())
   val next_pc   = Output(UInt(vaddrBitsExtended.W))
-=======
-  val next_val = Output(Bool())
-  val next_pc  = Output(UInt(vaddrBitsExtended.W))
-
-  // Used to regenerate PC for trace port stuff in FireSim
-  // Don't tape this out, this blows up the FTQ
-  val debug_ftq_idx  = Input(Vec(coreWidth, UInt(log2Ceil(ftqSz).W)))
-  val debug_fetch_pc = Output(Vec(coreWidth, UInt(vaddrBitsExtended.W)))
->>>>>>> 779c62c5
 }
 
 /**
@@ -127,6 +113,12 @@
 
     // Give PC info to BranchUnit.
     val get_ftq_pc = Vec(2, new GetPCFromFtqIO())
+
+
+    // Used to regenerate PC for trace port stuff in FireSim
+    // Don't tape this out, this blows up the FTQ
+    val debug_ftq_idx  = Input(Vec(coreWidth, UInt(log2Ceil(ftqSz).W)))
+    val debug_fetch_pc = Output(Vec(coreWidth, UInt(vaddrBitsExtended.W)))
 
     val redirect = Input(Valid(UInt(idx_sz.W)))
 
@@ -295,35 +287,12 @@
     enq_ptr    := WrapInc(io.redirect.bits, num_entries)
   }
 
-<<<<<<< HEAD
+
   when (io.brupdate.b2.mispredict) {
     val ftq_idx = io.brupdate.b2.uop.ftq_idx
     val entry = ram(ftq_idx)
     val new_cfi_idx = (io.brupdate.b2.uop.pc_lob ^
       Mux(entry.start_bank === 1.U, 1.U << log2Ceil(bankBytes), 0.U))(log2Ceil(fetchWidth), 1)
-=======
-  //-------------------------------------------------------------
-  // **** BranchResolutionUnit Read ****
-  //-------------------------------------------------------------
-
-  // Send current-PC/next-PC info to the BranchResolutionUnit.
-  // TODO only perform the read when a branch instruction requests it.
-  val curr_idx = io.get_ftq_pc.ftq_idx
-  io.get_ftq_pc.fetch_pc := ram(curr_idx).fetch_pc
-  io.get_ftq_pc.next_pc := ram(WrapInc(curr_idx, num_entries)).fetch_pc
-  io.get_ftq_pc.next_val := WrapInc(curr_idx, num_entries) =/= enq_ptr.value
-
-  for (w <- 0 until coreWidth) {
-    io.get_ftq_pc.debug_fetch_pc(w) := ram(io.get_ftq_pc.debug_ftq_idx(w)).fetch_pc
-  }
-
-  //-------------------------------------------------------------
-  // **** Handle Flush/Pipeline Redirections ****
-  //-------------------------------------------------------------
-
-  val com_pc = Wire(UInt())
-  val com_pc_next = Wire(UInt())
->>>>>>> 779c62c5
 
     ram(ftq_idx).cfi_idx.valid    := true.B
     ram(ftq_idx).cfi_idx.bits     := new_cfi_idx
@@ -357,4 +326,8 @@
     io.get_ftq_pc(i).next_val  := RegNext(next_idx =/= enq_ptr || next_is_enq)
     io.get_ftq_pc(i).com_pc    := RegNext(pcs(Mux(io.deq.valid, io.deq.bits, deq_ptr)))
   }
+
+  for (w <- 0 until coreWidth) {
+    io.debug_fetch_pc(w) := RegNext(pcs(io.debug_ftq_idx(w)))
+  }
 }