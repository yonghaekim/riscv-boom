//******************************************************************************
// Copyright (c) 2017 - 2019, The Regents of the University of California (Regents).
// All Rights Reserved. See LICENSE and LICENSE.SiFive for license details.
//------------------------------------------------------------------------------

//------------------------------------------------------------------------------
//------------------------------------------------------------------------------
// Frontend
//------------------------------------------------------------------------------
//------------------------------------------------------------------------------

package boom.ifu

import chisel3._
import chisel3.util._

import freechips.rocketchip.config._
import freechips.rocketchip.subsystem._
import freechips.rocketchip.diplomacy._
import freechips.rocketchip.rocket._
import freechips.rocketchip.tilelink._
import freechips.rocketchip.tile._
import freechips.rocketchip.util._
import freechips.rocketchip.util.property._

import boom.common._
import boom.exu.{CommitExceptionSignals, BranchDecode, BrUpdateInfo, BranchDecodeSignals}
import boom.util._

class GlobalHistory(implicit p: Parameters) extends BoomBundle()(p)
  with HasBoomFrontendParameters
{
  // For the dual banked case, each bank ignores the contribution of the
  // last bank to the history. Thus we have to track the most recent update to the
  // history in that case
  val old_history = UInt(globalHistoryLength.W)

  val current_saw_branch_not_taken = Bool()

  val new_saw_branch_not_taken = Bool()
  val new_saw_branch_taken     = Bool()

  val ras_idx = UInt(log2Ceil(nRasEntries).W)

  def histories(bank: Int) = {
    if (nBanks == 1) {
      old_history
    } else {
      require(nBanks == 2)
      if (bank == 0) {
        old_history
      } else {
        Mux(new_saw_branch_taken                            , old_history << 1 | 1.U,
        Mux(new_saw_branch_not_taken                        , old_history << 1,
                                                              old_history))
      }
    }
  }

  def ===(other: GlobalHistory): Bool = {
    ((old_history === other.old_history) &&
     (new_saw_branch_taken === other.new_saw_branch_taken) &&
     (new_saw_branch_taken || (new_saw_branch_not_taken === other.new_saw_branch_not_taken))
    )
  }
  def =/=(other: GlobalHistory): Bool = !(this === other)


  def update(branches: UInt, cfi_taken: Bool, cfi_is_br: Bool, cfi_idx: UInt,
    cfi_valid: Bool, addr: UInt,
    cfi_is_call: Bool, cfi_is_ret: Bool): GlobalHistory = {
    val cfi_idx_fixed = cfi_idx(log2Ceil(fetchWidth)-1,0)
    val cfi_idx_oh = UIntToOH(cfi_idx_fixed)
    val new_history = Wire(new GlobalHistory)

    val not_taken_branches = branches & Mux(cfi_valid,
                                            MaskLower(cfi_idx_oh) & ~Mux(cfi_is_br && cfi_taken, cfi_idx_oh, 0.U(fetchWidth.W)),
                                            ~(0.U(fetchWidth.W)))

    if (nBanks == 1) {
      // In the single bank case every bank sees the history including the previous bank
      new_history := DontCare
      new_history.current_saw_branch_not_taken := false.B
      val saw_not_taken_branch = not_taken_branches =/= 0.U || current_saw_branch_not_taken
      new_history.old_history := Mux(cfi_is_br && cfi_taken && cfi_valid   , histories(0) << 1 | 1.U,
                                 Mux(saw_not_taken_branch                  , histories(0) << 1,
                                                                             histories(0)))
    } else {
      // In the two bank case every bank ignore the history added by the previous bank
      val base = histories(1)
      val cfi_in_bank_0 = cfi_valid && cfi_taken && cfi_idx_fixed < bankWidth.U
      val ignore_second_bank = cfi_in_bank_0 || mayNotBeDualBanked(addr)

      val first_bank_saw_not_taken = not_taken_branches(bankWidth-1,0) =/= 0.U || current_saw_branch_not_taken
      new_history.current_saw_branch_not_taken := false.B
      when (ignore_second_bank) {
        new_history.old_history := histories(1)
        new_history.new_saw_branch_not_taken := first_bank_saw_not_taken
        new_history.new_saw_branch_taken     := cfi_is_br && cfi_in_bank_0
      } .otherwise {
        new_history.old_history := Mux(cfi_is_br && cfi_in_bank_0                             , histories(1) << 1 | 1.U,
                                   Mux(first_bank_saw_not_taken                               , histories(1) << 1,
                                                                                                histories(1)))

        new_history.new_saw_branch_not_taken := not_taken_branches(fetchWidth-1,bankWidth) =/= 0.U
        new_history.new_saw_branch_taken     := cfi_valid && cfi_taken && cfi_is_br && !cfi_in_bank_0

      }
    }
    new_history.ras_idx := Mux(cfi_valid && cfi_is_call, WrapInc(ras_idx, nRasEntries),
                           Mux(cfi_valid && cfi_is_ret , WrapDec(ras_idx, nRasEntries), ras_idx))
    new_history
  }

}

/**
 * Parameters to manage a L1 Banked ICache
 */
trait HasBoomFrontendParameters extends HasL1ICacheParameters
{
  // How many banks does the ICache use?
  val nBanks = if (cacheParams.fetchBytes <= 8) 1 else 2
  // How many bytes wide is a bank?
  val bankBytes = fetchBytes/nBanks

  val bankWidth = fetchWidth/nBanks

  require(nBanks == 1 || nBanks == 2)



  // How many "chunks"/interleavings make up a cache line?
  val numChunks = cacheParams.blockBytes / bankBytes

  // Which bank is the address pointing to?
  def bank(addr: UInt) = if (nBanks == 2) addr(log2Ceil(bankBytes)) else 0.U
  def isLastBankInBlock(addr: UInt) = {
    (nBanks == 2).B && addr(blockOffBits-1, log2Ceil(bankBytes)) === (numChunks-1).U
  }
  def mayNotBeDualBanked(addr: UInt) = {
    require(nBanks == 2)
    isLastBankInBlock(addr)
  }

  def blockAlign(addr: UInt) = ~(~addr | (cacheParams.blockBytes-1).U)
  def bankAlign(addr: UInt) = ~(~addr | (bankBytes-1).U)

  def fetchIdx(addr: UInt) = addr >> log2Ceil(fetchBytes)

  def nextBank(addr: UInt) = bankAlign(addr) + bankBytes.U
  def nextFetch(addr: UInt) = {
    if (nBanks == 1) {
      bankAlign(addr) + bankBytes.U
    } else {
      require(nBanks == 2)
      bankAlign(addr) + Mux(mayNotBeDualBanked(addr), bankBytes.U, fetchBytes.U)
    }
  }

  def fetchMask(addr: UInt) = {
    val idx = addr.extract(log2Ceil(fetchWidth)+log2Ceil(coreInstBytes)-1, log2Ceil(coreInstBytes))
    if (nBanks == 1) {
      ((1 << fetchWidth)-1).U << idx
    } else {
      val shamt = idx.extract(log2Ceil(fetchWidth)-2, 0)
      val end_mask = Mux(mayNotBeDualBanked(addr), Fill(fetchWidth/2, 1.U), Fill(fetchWidth, 1.U))
      ((1 << fetchWidth)-1).U << shamt & end_mask
    }
  }

  def bankMask(addr: UInt) = {
    val idx = addr.extract(log2Ceil(fetchWidth)+log2Ceil(coreInstBytes)-1, log2Ceil(coreInstBytes))
    if (nBanks == 1) {
      1.U(1.W)
    } else {
      Mux(mayNotBeDualBanked(addr), 1.U(2.W), 3.U(2.W))
    }
  }
}



/**
 * Bundle passed into the FetchBuffer and used to combine multiple
 * relevant signals together.
 */
class FetchBundle(implicit p: Parameters) extends BoomBundle
  with HasBoomFrontendParameters
{
  val pc            = UInt(vaddrBitsExtended.W)
  val next_pc       = UInt(vaddrBitsExtended.W)
  val next_fetch    = UInt(vaddrBitsExtended.W)
  val edge_inst     = Vec(nBanks, Bool()) // True if 1st instruction in this bundle is pc - 2
  val insts         = Vec(fetchWidth, Bits(32.W))
  val exp_insts     = Vec(fetchWidth, Bits(32.W))
  val pcs           = Vec(fetchWidth, UInt(vaddrBitsExtended.W))

  // Information for sfb folding
  // NOTE: This IS NOT equivalent to uop.pc_lob, that gets calculated in the FB
  val sfbs                 = Vec(fetchWidth, Bool())
  val sfb_masks            = Vec(fetchWidth, UInt((2*fetchWidth).W))
  val sfb_dests            = Vec(fetchWidth, UInt((1+log2Ceil(fetchBytes)).W))
  val shadowable_mask      = Vec(fetchWidth, Bool())
  val shadowed_mask        = Vec(fetchWidth, Bool())

  val cfi_idx       = Valid(UInt(log2Ceil(fetchWidth).W))
  val cfi_type      = UInt(CFI_SZ.W)
  val cfi_is_call   = Bool()
  val cfi_is_ret    = Bool()
  val cfi_npc_plus4 = Bool()

  val ras_top       = UInt(vaddrBitsExtended.W)

  val ftq_idx       = UInt(log2Ceil(ftqSz).W)
  val mask          = UInt(fetchWidth.W) // mark which words are valid instructions

  val br_mask       = UInt(fetchWidth.W)

  val ghist         = new GlobalHistory
  val lhist         = Vec(nBanks, UInt(localHistoryLength.W))

  val xcpt_pf_if    = Bool() // I-TLB miss (instruction fetch fault).
  val xcpt_ae_if    = Bool() // Access exception.

  val bp_debug_if_oh= Vec(fetchWidth, Bool())
  val bp_xcpt_if_oh = Vec(fetchWidth, Bool())

  val end_half      = Valid(UInt(16.W))


  val bpd_meta      = Vec(nBanks, UInt())

  // Source of the prediction from this bundle
  val fsrc    = UInt(BSRC_SZ.W)
  // Source of the prediction to this bundle
  val tsrc    = UInt(BSRC_SZ.W)
}



/**
 * IO for the BOOM Frontend to/from the CPU
 */
class BoomFrontendIO(implicit p: Parameters) extends BoomBundle
{
  // Give the backend a packet of instructions.
  val fetchpacket       = Flipped(new DecoupledIO(new FetchBufferResp))

  // 1 for xcpt/jalr/auipc/flush
  val arb_ftq_reqs      = Output(Vec(3, UInt(log2Ceil(ftqSz).W)))
  val rrd_ftq_resps     = Input(Vec(3, new FTQInfo))
  val com_pc            = Input(UInt(vaddrBitsExtended.W))

  val debug_ftq_idx     = Output(Vec(coreWidth, UInt(log2Ceil(ftqSz).W)))
  val debug_fetch_pc    = Input(Vec(coreWidth, UInt(vaddrBitsExtended.W)))

  // Breakpoint info
  val status            = Output(new MStatus)
  val bp                = Output(Vec(nBreakpoints, new BP))
  val mcontext          = Output(UInt(coreParams.mcontextWidth.W))
  val scontext          = Output(UInt(coreParams.scontextWidth.W))

  val sfence = Valid(new SFenceReq)

  val brupdate          = Output(new BrUpdateInfo)

  // Redirects change the PC
  val redirect_flush   = Output(Bool()) // Flush and hang the frontend?
  val redirect_val     = Output(Bool()) // Redirect the frontend?
  val redirect_pc      = Output(UInt()) // Where do we redirect to?
  val redirect_ftq_idx = Output(UInt()) // Which ftq entry should we reset to?
  val redirect_ghist   = Output(new GlobalHistory) // What are we setting as the global history?

  val commit = Valid(UInt(ftqSz.W))

  val flush_icache = Output(Bool())

  val enable_bpd = Output(Bool())

  val perf = Input(new FrontendPerfEvents)
}

/**
 * Top level Frontend class
 *
 * @param icacheParams parameters for the icache
 * @param hartid id for the hardware thread of the core
 */
class BoomFrontend(val icacheParams: ICacheParams, staticIdForMetadataUseOnly: Int)(implicit p: Parameters) extends LazyModule
{
  lazy val module = new BoomFrontendModule(this)
  val icache = LazyModule(new boom.ifu.ICache(icacheParams, staticIdForMetadataUseOnly))
  val masterNode = icache.masterNode
  val resetVectorSinkNode = BundleBridgeSink[UInt](Some(() =>
    UInt(masterNode.edges.out.head.bundle.addressBits.W)))
}

/**
 * Bundle wrapping the IO for the Frontend as a whole
 *
 * @param outer top level Frontend class
 */
class BoomFrontendBundle(val outer: BoomFrontend) extends CoreBundle()(outer.p)
{
  val cpu = Flipped(new BoomFrontendIO())
  val ptw = new TLBPTWIO()
  val errors = new ICacheErrors
}

/**
 * Main Frontend module that connects the icache, TLB, fetch controller,
 * and branch prediction pipeline together.
 *
 * @param outer top level Frontend class
 */
class BoomFrontendModule(outer: BoomFrontend) extends LazyModuleImp(outer)
  with HasBoomCoreParameters
  with HasBoomFrontendParameters
{
  val io = IO(new BoomFrontendBundle(outer))
  val io_reset_vector = outer.resetVectorSinkNode.bundle
  implicit val edge = outer.masterNode.edges.out(0)
  require(fetchWidth*coreInstBytes == outer.icacheParams.fetchBytes)

  val bpd = Module(new BranchPredictor)
  bpd.io.f3_fire := false.B
  val ras = Module(new BoomRAS)

  val icache = outer.icache.module
  icache.io.invalidate := io.cpu.flush_icache
  val tlb = Module(new TLB(true, log2Ceil(fetchBytes), TLBConfig(nTLBSets, nTLBWays)))
  io.ptw <> tlb.io.ptw
  io.cpu.perf.tlbMiss := io.ptw.req.fire
  io.cpu.perf.acquire := icache.io.perf.acquire

  // --------------------------------------------------------
  // **** NextPC Select (F0) ****
  //      Send request to ICache
  // --------------------------------------------------------

  val s0_vpc       = WireInit(0.U(vaddrBitsExtended.W))
  val s0_ghist     = WireInit((0.U).asTypeOf(new GlobalHistory))
  val s0_tsrc      = WireInit(0.U(BSRC_SZ.W))
  dontTouch(s0_tsrc)
  val s0_valid     = WireInit(false.B)
  val s0_is_replay = WireInit(false.B)
  val s0_is_sfence = WireInit(false.B)
  val s0_replay_resp = Wire(new TLBResp)
  val s0_replay_ppc  = Wire(UInt())


  icache.io.req.valid     := s0_valid
  icache.io.req.bits.addr := s0_vpc

  bpd.io.f0_req.valid      := s0_valid && io.cpu.enable_bpd
  bpd.io.f0_req.bits.pc    := Mux(io.cpu.enable_bpd, s0_vpc, 0.U)
  bpd.io.f0_req.bits.ghist := Mux(io.cpu.enable_bpd, s0_ghist, 0.U.asTypeOf(new GlobalHistory))

  // --------------------------------------------------------
  // **** ICache Access (F1) ****
  //      Translate VPC
  // --------------------------------------------------------
  val s1_vpc       = RegNext(s0_vpc)
  val s1_valid     = RegNext(s0_valid, false.B)
  val s1_ghist     = RegNext(s0_ghist)
  val s1_is_replay = RegNext(s0_is_replay)
  val s1_is_sfence = RegNext(s0_is_sfence)
  val f1_clear     = WireInit(false.B)
  val s1_tsrc      = RegNext(s0_tsrc)
  tlb.io.req.valid      := (s1_valid && !s1_is_replay && !f1_clear) || s1_is_sfence
  tlb.io.req.bits.cmd   := DontCare
  tlb.io.req.bits.vaddr := s1_vpc
  tlb.io.req.bits.passthrough := false.B
  tlb.io.req.bits.size  := log2Ceil(coreInstBytes * fetchWidth).U
<<<<<<< HEAD
  tlb.io.req.bits.prv   := io.ptw.status.prv
  tlb.io.req.bits.v     := io.ptw.status.v
=======
  tlb.io.req.bits.v     := io.ptw.status.v
  tlb.io.req.bits.prv   := io.ptw.status.prv
>>>>>>> 6b7e26e6
  tlb.io.sfence         := RegNext(io.cpu.sfence)
  tlb.io.kill           := false.B

  val s1_tlb_miss = !s1_is_replay && tlb.io.resp.miss
  val s1_tlb_resp = Mux(s1_is_replay, RegNext(s0_replay_resp), tlb.io.resp)
  val s1_ppc  = Mux(s1_is_replay, RegNext(s0_replay_ppc), tlb.io.resp.paddr)
  val s1_bpd_resp = bpd.io.resp.f1

  icache.io.s1_paddr := s1_ppc
  icache.io.s1_kill  := tlb.io.resp.miss || f1_clear

  val f1_mask = fetchMask(s1_vpc)
  val f1_redirects = (0 until fetchWidth) map { i =>
    f1_mask(i) && s1_bpd_resp.preds(i).predicted_pc.valid && s1_bpd_resp.preds(i).taken
  }
  val f1_do_redirect = f1_redirects.reduce(_||_) && useBPD.B
  val f1_targs = s1_bpd_resp.preds.map(_.predicted_pc.bits)
  val f1_targ = if (nBanks == 1) {
    Mux1H(f1_redirects, f1_targs)
  } else {
    require(nBanks == 2)
    Mux(f1_redirects.take(bankWidth).reduce(_||_), Mux1H(f1_redirects.take(bankWidth), f1_targs.take(bankWidth)),
      Mux1H(f1_redirects.drop(bankWidth), f1_targs.drop(bankWidth)))
  }
  val f1_next_fetch = nextFetch(s1_vpc)
  val f1_predicted_target = Mux(f1_do_redirect,
                                f1_targ,
                                f1_next_fetch)

  val f1_predicted_ghist = s1_ghist.update(
    s1_bpd_resp.preds.map(p => p.is_br).asUInt & f1_mask,
    PriorityMux(f1_redirects, s1_bpd_resp.preds).taken && f1_do_redirect,
    PriorityMux(f1_redirects, s1_bpd_resp.preds).is_br,
    PriorityEncoder(f1_redirects),
    f1_do_redirect,
    s1_vpc,
    false.B,
    false.B)

  when (s1_valid) {
    // Stop fetching on fault
    s0_valid     := true.B
    s0_tsrc      := BSRC_1
    s0_vpc       := f1_predicted_target
    s0_ghist     := f1_predicted_ghist
    s0_is_replay := false.B
  }

  // --------------------------------------------------------
  // **** ICache Response (F2) ****
  // --------------------------------------------------------

  val s2_valid = RegNext(s1_valid && !f1_clear, false.B)
  val s2_vpc   = RegNext(s1_vpc)
  val s2_ghist = Reg(new GlobalHistory)
  s2_ghist := s1_ghist
  val s2_ppc  = RegNext(s1_ppc)
  val s2_tsrc = RegNext(s1_tsrc) // tsrc provides the predictor component which provided the prediction TO this instruction
  val s2_fsrc = WireInit(BSRC_1) // fsrc provides the predictor component which provided the prediction FROM this instruction
  val f2_clear = WireInit(false.B)
  val s2_tlb_resp = RegNext(s1_tlb_resp)
  val s2_tlb_miss = RegNext(s1_tlb_miss)
  val s2_is_replay = RegNext(s1_is_replay) && s2_valid
  val s2_xcpt = s2_valid && (s2_tlb_resp.ae.inst || s2_tlb_resp.pf.inst) && !s2_is_replay
  val f3_ready = Wire(Bool())

  icache.io.s2_kill := s2_xcpt

  val f2_bpd_resp = bpd.io.resp.f2
  val f2_fetch_mask = fetchMask(s2_vpc)
  val f2_redirects = (0 until fetchWidth) map { i =>
    f2_fetch_mask(i) && f2_bpd_resp.preds(i).predicted_pc.valid && f2_bpd_resp.preds(i).taken
  }
  val f2_targs = f2_bpd_resp.preds.map(_.predicted_pc.bits)
  val f2_do_redirect = f2_redirects.reduce(_||_) && useBPD.B
  val f2_next_fetch = RegNext(f1_next_fetch)
  val f2_predicted_target = Mux(f2_do_redirect,
                                if (useSlowBTBRedirect) RegNext(f1_targ) else PriorityMux(f2_redirects, f2_targs),
                                f2_next_fetch)
  val f2_predicted_ghist = s2_ghist.update(
    f2_bpd_resp.preds.map(p => p.is_br && p.predicted_pc.valid).asUInt & f2_fetch_mask,
    PriorityMux(f2_redirects, f2_bpd_resp.preds).taken && f2_do_redirect,
    PriorityMux(f2_redirects, f2_bpd_resp.preds).is_br,
    PriorityEncoder(f2_redirects),
    f2_do_redirect,
    s2_vpc,
    false.B,
    false.B)


  val f2_aligned_pc = bankAlign(s2_vpc)
  val f2_bank_mask  = bankMask(s2_vpc)
  val f2_inst_mask  = Wire(Vec(fetchWidth, Bool()))

  // Tracks trailing 16b of previous fetch packet
  val f2_prev_half = Reg(UInt(16.W))
  // Tracks if last fetchpacket contained a half-inst
  val f2_prev_is_half = RegInit(false.B)

  val f2_fetch_bundle = Wire(new FetchBundle)
  f2_fetch_bundle            := DontCare
  f2_fetch_bundle.pc         := s2_vpc
  f2_fetch_bundle.next_pc    := Mux(f2_do_redirect, PriorityMux(f2_redirects, f2_targs), f2_next_fetch)
  f2_fetch_bundle.next_fetch := f2_next_fetch
  f2_fetch_bundle.xcpt_pf_if := s2_tlb_resp.pf.inst
  f2_fetch_bundle.xcpt_ae_if := s2_tlb_resp.ae.inst
  f2_fetch_bundle.fsrc       := s2_fsrc
  f2_fetch_bundle.tsrc       := s2_tsrc
  f2_fetch_bundle.ghist      := s2_ghist
  f2_fetch_bundle.mask       := f2_inst_mask.asUInt
  f2_fetch_bundle.cfi_idx.valid := f2_redirects.reduce(_||_)
  f2_fetch_bundle.cfi_idx.bits  := PriorityEncoder(f2_redirects)


  require(fetchWidth >= 4) // Logic gets kind of annoying with fetchWidth = 2
  def isRVC(inst: UInt) = (inst(1,0) =/= 3.U)
  var bank_prev_is_half = f2_prev_is_half
  var bank_prev_half    = f2_prev_half
  var last_inst = 0.U(16.W)
  for (b <- 0 until nBanks) {
    f2_fetch_bundle.bpd_meta(b) := 0.U(1.W)

    val bank_data  = icache.io.resp.bits.data((b+1)*bankWidth*16-1, b*bankWidth*16)
    for (w <- 0 until bankWidth) {
      val i = (b * bankWidth) + w
      val valid = Wire(Bool())
      f2_inst_mask(i) := s2_valid && f2_fetch_mask(i) && valid
      f2_fetch_bundle.pcs(i) := f2_aligned_pc + (i << 1).U - ((f2_fetch_bundle.edge_inst(b) && (w == 0).B) << 1)
      if (w == 0) {
        valid := true.B
        when (bank_prev_is_half) {
          f2_fetch_bundle.insts(i)     := Cat(bank_data(15,0), f2_prev_half)
          f2_fetch_bundle.exp_insts(i) := ExpandRVC(Cat(bank_data(15,0), f2_prev_half))
          f2_fetch_bundle.edge_inst(b) := true.B
          if (b > 0) {
            when (f2_bank_mask(b-1)) {
              f2_fetch_bundle.insts(i)     := Cat(bank_data(15,0), last_inst)
              f2_fetch_bundle.exp_insts(i) := ExpandRVC(Cat(bank_data(15,0), last_inst))
            }
          }
        } .otherwise {
          f2_fetch_bundle.insts(i)     := bank_data(31,0)
          f2_fetch_bundle.exp_insts(i) := ExpandRVC(bank_data(31,0))
          f2_fetch_bundle.edge_inst(b) := false.B
        }
      } else if (w == 1) {
        // Need special case since 0th instruction may carry over the wrap around
        val inst = bank_data(47,16)
        f2_fetch_bundle.insts(i)     := inst
        f2_fetch_bundle.exp_insts(i) := ExpandRVC(inst)
        valid := bank_prev_is_half || !(f2_inst_mask(i-1) && !isRVC(f2_fetch_bundle.insts(i-1)))
      } else if (w == bankWidth - 1) {
        val inst = Cat(0.U(16.W), bank_data(bankWidth*16-1,(bankWidth-1)*16))
        f2_fetch_bundle.insts(i)     := inst
        f2_fetch_bundle.exp_insts(i) := ExpandRVC(inst)
        valid := !((f2_inst_mask(i-1) && !isRVC(f2_fetch_bundle.insts(i-1))) || !isRVC(inst))
      } else {
        val inst = bank_data(w*16+32-1,w*16)
        f2_fetch_bundle.insts(i)     := inst
        f2_fetch_bundle.exp_insts(i) := ExpandRVC(inst)
        valid := !(f2_inst_mask(i-1) && !isRVC(f2_fetch_bundle.insts(i-1)))
      }
    }
    last_inst = f2_fetch_bundle.insts((b+1)*bankWidth-1)(15,0)
    bank_prev_is_half = Mux(f2_bank_mask(b),
      (!(f2_inst_mask((b+1)*bankWidth-2) && !isRVC(f2_fetch_bundle.insts((b+1)*bankWidth-2))) && !isRVC(last_inst)),
      bank_prev_is_half)
    bank_prev_half = Mux(f2_bank_mask(b),
      last_inst(15,0),
      bank_prev_half)
  }
  f2_fetch_bundle.end_half.valid := bank_prev_is_half
  f2_fetch_bundle.end_half.bits  := bank_prev_half

  val f2_correct_f1_ghist = s1_ghist =/= f2_predicted_ghist && enableGHistStallRepair.B

  when ((s2_valid && !icache.io.resp.valid) ||
        (s2_valid && icache.io.resp.valid && !f3_ready)) {
    s0_valid := (!s2_tlb_resp.ae.inst && !s2_tlb_resp.pf.inst) || s2_is_replay || s2_tlb_miss
    s0_vpc   := s2_vpc
    s0_is_replay := s2_valid && icache.io.resp.valid
    s0_ghist := s2_ghist
    s0_tsrc  := s2_tsrc
    f1_clear := true.B
  } .elsewhen (s2_valid && f3_ready) {
    when (s1_valid && s1_vpc === f2_predicted_target && !f2_correct_f1_ghist) {
      // We trust our prediction of what the global history for the next branch should be
      s2_ghist := f2_predicted_ghist
    }
    f2_prev_is_half := bank_prev_is_half && !f2_do_redirect
    f2_prev_half    := bank_prev_half
    when ((s1_valid && (s1_vpc =/= f2_predicted_target || f2_correct_f1_ghist)) || !s1_valid) {
      f1_clear := true.B

      s0_valid     := !((s2_tlb_resp.ae.inst || s2_tlb_resp.pf.inst) && !s2_is_replay)
      s0_vpc       := f2_predicted_target
      s0_is_replay := false.B
      s0_ghist     := f2_predicted_ghist
      s2_fsrc      := BSRC_2
      s0_tsrc      := BSRC_2
    }
  }
  s0_replay_resp := s2_tlb_resp
  s0_replay_ppc  := s2_ppc

  // --------------------------------------------------------
  // **** F3 ****
  // --------------------------------------------------------
  val f3_clear = WireInit(false.B)
  val f3 = withReset(reset.asBool || f3_clear) {
    Module(new Queue(new FetchBundle, 1, pipe=true, flow=false)) }

  // Queue up the bpd resp as well, incase f4 backpressures f3
  // This is "flow" because the response (enq) arrives in f3, not f2
  val f3_bpd_queue = withReset(reset.asBool || f3_clear) {
    Module(new Queue(new BranchPredictionBundle, 1, pipe=true, flow=true)) }




  val f4_ready = Wire(Bool())
  f3_ready := f3.io.enq.ready
  f3.io.enq.valid   := (s2_valid && !f2_clear &&
    (icache.io.resp.valid || ((s2_tlb_resp.ae.inst || s2_tlb_resp.pf.inst) && !s2_tlb_miss))
  )
  f3.io.enq.bits    := f2_fetch_bundle

<<<<<<< HEAD


  // The BPD resp comes in f3
  f3_bpd_queue.io.enq.valid := f3.io.deq.valid && RegNext(f3.io.enq.ready)
  f3_bpd_queue.io.enq.bits  := bpd.io.resp.f3
  when (f3_bpd_queue.io.enq.fire()) {
=======
  // RAS takes a cycle to read
  val ras_read_idx = RegInit(0.U(log2Ceil(nRasEntries).W))
  ras.io.read_idx := ras_read_idx
  when (f3.io.enq.fire) {
    ras_read_idx := f3.io.enq.bits.ghist.ras_idx
    ras.io.read_idx := f3.io.enq.bits.ghist.ras_idx
  }


  // The BPD resp comes in f3
  f3_bpd_resp.io.enq.valid := f3.io.deq.valid && RegNext(f3.io.enq.ready)
  f3_bpd_resp.io.enq.bits  := bpd.io.resp.f3
  when (f3_bpd_resp.io.enq.fire) {
>>>>>>> 6b7e26e6
    bpd.io.f3_fire := true.B
  }

  f3.io.deq.ready := f4_ready
  f3_bpd_queue.io.deq.ready := f4_ready
  val f3_bpd_resp     = f3_bpd_queue.io.deq.bits

  val f3_bank_mask    = bankMask(f3.io.deq.bits.pc)
  val f3_aligned_pc   = bankAlign(f3.io.deq.bits.pc)
  val f3_is_last_bank_in_block = isLastBankInBlock(f3_aligned_pc)
  val f3_is_rvc       = Wire(Vec(fetchWidth, Bool()))
  val f3_redirects    = Wire(Vec(fetchWidth, Bool()))
  val f3_targs        = Wire(Vec(fetchWidth, UInt(vaddrBitsExtended.W)))
  val f3_cfi_types    = Wire(Vec(fetchWidth, UInt(CFI_SZ.W)))
  val f3_shadowed_mask = Wire(Vec(fetchWidth, Bool()))
  //val f3_fetch_bundle = Wire(new FetchBundle)
  val f3_fetch_bundle = WireInit(f3.io.deq.bits)
  val f3_mask         = Wire(Vec(fetchWidth, Bool()))
  val f3_br_mask      = Wire(Vec(fetchWidth, Bool()))
  val f3_call_mask    = Wire(Vec(fetchWidth, Bool()))
  val f3_ret_mask     = Wire(Vec(fetchWidth, Bool()))
  val f3_npc_plus4_mask = Wire(Vec(fetchWidth, Bool()))
  val f3_btb_mispredicts = Wire(Vec(fetchWidth, Bool()))
  f3_fetch_bundle.mask    := f3_mask.asUInt
  f3_fetch_bundle.br_mask := f3_br_mask.asUInt
  f3_fetch_bundle.ftq_idx := 0.U // This gets assigned later
  f3_fetch_bundle.shadowed_mask := f3_shadowed_mask

  var redirect_found = false.B
  for (b <- 0 until nBanks) {
    for (w <- 0 until bankWidth) {
      val i = (b * bankWidth) + w
      val pc = f3_fetch_bundle.pcs(i)

      val bpu = Module(new BreakpointUnit(nBreakpoints))
      bpu.io.status   := io.cpu.status
      bpu.io.bp       := io.cpu.bp
      bpu.io.ea       := DontCare
      bpu.io.pc       := pc
      bpu.io.mcontext := io.cpu.mcontext
      bpu.io.scontext := io.cpu.scontext

      val bpd_decoder = Module(new BranchDecode)
      bpd_decoder.io.inst := f3_fetch_bundle.exp_insts(i)
      bpd_decoder.io.pc   := pc
      val brsigs = bpd_decoder.io.out

      f3_is_rvc(i) := isRVC(f3_fetch_bundle.insts(i))
      f3_mask  (i) := f3.io.deq.valid && f3.io.deq.bits.mask(i) && !redirect_found
      f3_targs (i) := Mux(brsigs.cfi_type === CFI_JALR,
        f3_bpd_resp.preds(i).predicted_pc.bits,
        brsigs.target)

      // Flush BTB entries for JALs if we mispredict the target
      f3_btb_mispredicts(i) := (brsigs.cfi_type === CFI_JAL && f3.io.deq.bits.mask(i) &&
        f3_bpd_resp.preds(i).predicted_pc.valid &&
        (f3_bpd_resp.preds(i).predicted_pc.bits =/= brsigs.target)
      )

      f3_npc_plus4_mask(i) := (if (w == 0) {
        !f3_is_rvc(i) && !f3_fetch_bundle.edge_inst(b)
      } else {
        !f3_is_rvc(i)
      })

      val offset_from_aligned_pc = (
        (i << 1).U((log2Ceil(icBlockBytes)+1).W) +
        brsigs.sfb_offset.bits -
        Mux(f3_fetch_bundle.edge_inst(b) && (w == 0).B, 2.U, 0.U)
      )
      val lower_mask = Wire(UInt((2*fetchWidth).W))
      val upper_mask = Wire(UInt((2*fetchWidth).W))
      lower_mask := UIntToOH(i.U)
      upper_mask := UIntToOH(offset_from_aligned_pc(log2Ceil(fetchBytes)+1,1)) << Mux(f3_is_last_bank_in_block, bankWidth.U, 0.U)


      f3_fetch_bundle.sfbs(i) := (
        f3_mask(i) &&
        brsigs.sfb_offset.valid &&
        (offset_from_aligned_pc <= Mux(f3_is_last_bank_in_block, (fetchBytes+bankBytes).U,(2*fetchBytes).U))
      )
      f3_fetch_bundle.sfb_masks(i)       := ~MaskLower(lower_mask) & ~MaskUpper(upper_mask)
      f3_fetch_bundle.shadowable_mask(i) := (!(f3_fetch_bundle.xcpt_pf_if || f3_fetch_bundle.xcpt_ae_if || bpu.io.debug_if || bpu.io.xcpt_if) &&
                                             f3_bank_mask(b) &&
                                             (brsigs.shadowable || !f3_mask(i)))
      f3_fetch_bundle.sfb_dests(i)       := offset_from_aligned_pc

      // Redirect if
      //  1) its a JAL/JALR (unconditional)
      //  2) the BPD believes this is a branch and says we should take it
      f3_redirects(i)    := f3_mask(i) && (
        brsigs.cfi_type === CFI_JAL || brsigs.cfi_type === CFI_JALR ||
        (brsigs.cfi_type === CFI_BR && f3_bpd_resp.preds(i).taken && useBPD.B)
      )

      f3_br_mask(i)   := f3_mask(i) && brsigs.cfi_type === CFI_BR
      f3_cfi_types(i) := brsigs.cfi_type
      f3_call_mask(i) := brsigs.is_call
      f3_ret_mask(i)  := brsigs.is_ret

      f3_fetch_bundle.bp_debug_if_oh(i) := bpu.io.debug_if
      f3_fetch_bundle.bp_xcpt_if_oh (i) := bpu.io.xcpt_if

      redirect_found = redirect_found || f3_redirects(i)
    }
  }

  f3_fetch_bundle.cfi_type      := f3_cfi_types(f3_fetch_bundle.cfi_idx.bits)
  f3_fetch_bundle.cfi_is_call   := f3_call_mask(f3_fetch_bundle.cfi_idx.bits)
  f3_fetch_bundle.cfi_is_ret    := f3_ret_mask (f3_fetch_bundle.cfi_idx.bits)
  f3_fetch_bundle.cfi_npc_plus4 := f3_npc_plus4_mask(f3_fetch_bundle.cfi_idx.bits)

  f3_fetch_bundle.lhist    := f3_bpd_resp.lhist
  f3_fetch_bundle.bpd_meta := f3_bpd_resp.meta

<<<<<<< HEAD
  when (f3.io.deq.fire()) {
    assert(f3_bpd_resp.pc === f3_fetch_bundle.pc)
=======
  when (f3.io.deq.fire) {
    f3_prev_is_half := bank_prev_is_half
    f3_prev_half    := bank_prev_half
    assert(f3_bpd_resp.io.deq.bits.pc === f3_fetch_bundle.pc)
  }

  when (f3_clear) {
    f3_prev_is_half := false.B
>>>>>>> 6b7e26e6
  }

  f3_fetch_bundle.cfi_idx.valid := f3_redirects.reduce(_||_)
  f3_fetch_bundle.cfi_idx.bits  := PriorityEncoder(f3_redirects)

  // Use the branch predictor response in fetch-3, the decoded branch target
  // isn't available fast enough
  val f3_predicted_targs = f3_bpd_resp.preds.map(_.predicted_pc.bits)


  val (f3_predicted_redirects, f3_redirect_target) = {
    val redirects = VecInit((0 until fetchWidth) map { i =>
      f3.io.deq.bits.mask(i) && f3_bpd_resp.preds(i).predicted_pc.valid && f3_bpd_resp.preds(i).taken
    })
    val target = if (useSlowBTBRedirect) f3.io.deq.bits.next_pc else PriorityMux(redirects, f3_predicted_targs)
    (redirects, target)
  }
  val f3_predicted_do_redirect = f3_predicted_redirects.reduce(_||_) && useBPD.B

  val f3_predicted_target = Mux(f3_predicted_do_redirect,
                                f3_redirect_target,
                                f3.io.deq.bits.next_fetch)
  val f3_predicted_ghist = f3_fetch_bundle.ghist.update(
    f3_bpd_resp.preds.map(p => p.is_br && p.predicted_pc.valid).asUInt & f3.io.deq.bits.mask,
    PriorityMux(f3_predicted_redirects, f3_bpd_resp.preds).taken && f3_predicted_do_redirect,
    PriorityMux(f3_predicted_redirects, f3_bpd_resp.preds).is_br,
    PriorityEncoder(f3_predicted_redirects),
    f3_predicted_do_redirect,
    f3.io.deq.bits.pc,
    false.B,
    false.B
  )
  val f3_decoded_target = Mux(f3_redirects.reduce(_||_),
    PriorityMux(f3_redirects, f3_targs),
    f3.io.deq.bits.next_fetch
  )

  f3_fetch_bundle.next_pc       := f3_decoded_target



  val f3_correct_f2_ghist = s2_ghist =/= f3_predicted_ghist && enableGHistStallRepair.B
  val f3_correct_f1_ghist = s1_ghist =/= f3_predicted_ghist && enableGHistStallRepair.B

  when (f3.io.deq.valid && f4_ready) {
    when (s2_valid && s2_vpc === f3_predicted_target && !f3_correct_f2_ghist) {
      f3.io.enq.bits.ghist := f3_predicted_ghist
    } .elsewhen (( s2_valid &&  (s2_vpc =/= f3_predicted_target || f3_correct_f2_ghist)) ||
                 (!s2_valid &&  s1_valid && (s1_vpc =/= f3_predicted_target || f3_correct_f1_ghist)) ||
                 (!s2_valid && !s1_valid)) {
      f2_clear := true.B
      f2_prev_is_half := f3_fetch_bundle.end_half.valid && !f3_predicted_do_redirect
      f2_prev_half    := f3_fetch_bundle.end_half.bits
      f1_clear := true.B

      s0_valid     := !(f3_fetch_bundle.xcpt_pf_if || f3_fetch_bundle.xcpt_ae_if)
      s0_vpc       := f3_predicted_target
      s0_is_replay := false.B
      s0_ghist     := f3_predicted_ghist
      s0_tsrc      := BSRC_3

      f3_fetch_bundle.fsrc := BSRC_3
    }
  }

  // When f3 finds a btb mispredict, queue up a bpd correction update
  val f4_btb_corrections = Module(new Queue(new BranchPredictionUpdate, 2))
  f4_btb_corrections.io.enq.valid := f3.io.deq.fire && f3_btb_mispredicts.reduce(_||_) && enableBTBFastRepair.B
  f4_btb_corrections.io.enq.bits  := DontCare
  f4_btb_corrections.io.enq.bits.is_mispredict_update := false.B
  f4_btb_corrections.io.enq.bits.is_repair_update     := false.B
  f4_btb_corrections.io.enq.bits.btb_mispredicts      := f3_btb_mispredicts.asUInt
  f4_btb_corrections.io.enq.bits.pc                   := f3_fetch_bundle.pc
  f4_btb_corrections.io.enq.bits.ghist                := f3_fetch_bundle.ghist
  f4_btb_corrections.io.enq.bits.lhist                := f3_fetch_bundle.lhist
  f4_btb_corrections.io.enq.bits.meta                 := f3_fetch_bundle.bpd_meta





  // -------------------------------------------------------
  // **** F4 ****
  // -------------------------------------------------------
  val f4_clear = WireInit(false.B)
  val f4 = withReset(reset.asBool || f4_clear) {
    Module(new Queue(new FetchBundle, 1, pipe=true, flow=false))}
  // TODO: Allow for 4-cycle branch predictors, instead of just reusing the cycle-3
  // response
  val f4_bpd_queue = withReset(reset.asBool || f3_clear) {
    Module(new Queue(new BranchPredictionBundle, 1, pipe=true, flow=false)) }

  val fb  = Module(new FetchBuffer)
  val ftq = Module(new FetchTargetQueue)

  // RAS takes a cycle to read
  val ras_read_idx = RegInit(0.U(log2Ceil(nRasEntries).W))
  ras.io.read_idx := ras_read_idx
  when (f3.io.deq.fire()) {
    ras_read_idx := f4.io.enq.bits.ghist.ras_idx
    ras.io.read_idx := f4.io.enq.bits.ghist.ras_idx
  }


  // Deal with sfbs
  val f4_shadowable_masks = VecInit((0 until fetchWidth) map { i =>
     f4.io.deq.bits.shadowable_mask.asUInt |
    ~f4.io.deq.bits.sfb_masks(i)(fetchWidth-1,0)
  })
  val f3_shadowable_masks = VecInit((0 until fetchWidth) map { i =>
    Mux(f4.io.enq.valid, f4.io.enq.bits.shadowable_mask.asUInt, 0.U) |
    ~f4.io.deq.bits.sfb_masks(i)(2*fetchWidth-1,fetchWidth)
  })
  val f4_sfbs = VecInit((0 until fetchWidth) map { i =>
    enableSFBOpt.B &&
    ((~f4_shadowable_masks(i) === 0.U) &&
     (~f3_shadowable_masks(i) === 0.U) &&
     f4.io.deq.bits.sfbs(i) &&
     !(f4.io.deq.bits.cfi_idx.valid && f4.io.deq.bits.cfi_idx.bits === i.U) &&
      Mux(f4.io.deq.bits.sfb_dests(i) === 0.U,
        !f3.io.deq.bits.end_half.valid,
      Mux(f4.io.deq.bits.sfb_dests(i) === fetchBytes.U,
        !f4.io.deq.bits.end_half.valid,
        true.B)
      )

     )
  })
  val f4_sfb_valid = f4_sfbs.reduce(_||_) && f4.io.deq.valid
  val f4_sfb_mask  = PriorityMux(f4_sfbs, f4.io.deq.bits.sfb_masks)
  // If we have a SFB, wait for next fetch to be available in f3
  val f4_delay     = (
    f4.io.deq.bits.sfbs.reduce(_||_) &&
    !f4.io.deq.bits.cfi_idx.valid &&
    !f4.io.enq.valid &&
    !f4.io.deq.bits.xcpt_pf_if &&
    !f4.io.deq.bits.xcpt_ae_if
  )
  when (f4_sfb_valid) {
    f3_shadowed_mask := f4_sfb_mask(2*fetchWidth-1,fetchWidth).asBools
  } .otherwise {
    f3_shadowed_mask := VecInit(0.U(fetchWidth.W).asBools)
  }

  f4_ready := f4.io.enq.ready
  f4.io.enq.valid := f3.io.deq.valid && !f3_clear
  f4.io.enq.bits  := f3_fetch_bundle
  f4.io.deq.ready := fb.io.enq.ready && ftq.io.enq.ready && !f4_delay

  f4_bpd_queue.io.enq.valid := f3.io.enq.valid
  f4_bpd_queue.io.enq.bits  := f3_bpd_resp
  f4_bpd_queue.io.deq.ready := f4.io.deq.ready

  fb.io.enq.valid := f4.io.deq.valid && ftq.io.enq.ready && !f4_delay
  fb.io.enq.bits  := f4.io.deq.bits
  fb.io.enq.bits.ftq_idx := ftq.io.enq_idx
  fb.io.enq.bits.sfbs    := Mux(f4_sfb_valid, UIntToOH(PriorityEncoder(f4_sfbs)), 0.U(fetchWidth.W)).asBools
  fb.io.enq.bits.shadowed_mask := (
    Mux(f4_sfb_valid, f4_sfb_mask(fetchWidth-1,0), 0.U(fetchWidth.W)) |
    f4.io.deq.bits.shadowed_mask.asUInt
  ).asBools


  ftq.io.enq.valid          := f4.io.deq.valid && fb.io.enq.ready && !f4_delay
  ftq.io.enq.bits           := f4.io.deq.bits
  ftq.io.enq.bits.ras_top   := ras.io.read_addr

  val bpd_update_arbiter = Module(new Arbiter(new BranchPredictionUpdate, 2))
  bpd_update_arbiter.io.in(0).valid := ftq.io.bpdupdate.valid
  bpd_update_arbiter.io.in(0).bits  := ftq.io.bpdupdate.bits
  assert(bpd_update_arbiter.io.in(0).ready)
  bpd_update_arbiter.io.in(1) <> f4_btb_corrections.io.deq
  bpd.io.update := bpd_update_arbiter.io.out
  bpd_update_arbiter.io.out.ready := true.B

  val f4_decoded_ghist = f4.io.deq.bits.ghist.update(
    f4.io.deq.bits.br_mask,
    f4.io.deq.bits.cfi_idx.valid,
    f4.io.deq.bits.br_mask(f4.io.deq.bits.cfi_idx.bits),
    f4.io.deq.bits.cfi_idx.bits,
    f4.io.deq.bits.cfi_idx.valid,
    f4.io.deq.bits.pc,
    f4.io.deq.bits.cfi_is_call,
    f4.io.deq.bits.cfi_is_ret
  )
  val f4_decoded_target = Mux(f4.io.deq.bits.cfi_idx.valid && f4.io.deq.bits.cfi_is_ret && useBPD.B && useRAS.B,
    ras.io.read_addr, f4.io.deq.bits.next_pc)
  val f4_correct_f1_ghist = s1_ghist =/= f4_decoded_ghist && enableGHistStallRepair.B
  val f4_correct_f2_ghist = s2_ghist =/= f4_decoded_ghist && enableGHistStallRepair.B
  val f4_correct_f3_ghist = f3.io.deq.bits.ghist =/= f4_decoded_ghist && enableGHistStallRepair.B

  when (f4.io.deq.valid) {
    when (f3.io.deq.valid && f3.io.deq.bits.pc === f4_decoded_target && !f4_correct_f3_ghist) {
      f4.io.enq.bits.ghist := f4_decoded_ghist
    } .elsewhen (!f3.io.deq.valid && s2_valid && s2_vpc === f4_decoded_target && !f4_correct_f2_ghist) {
      f3.io.enq.bits.ghist := f4_decoded_ghist
    } .elsewhen (!f3.io.deq.valid && !s2_valid && s1_vpc === f4_decoded_target && !f4_correct_f1_ghist) {
      s2_ghist := f4_decoded_ghist
    } .elsewhen (( f3.io.deq.valid && (f3.io.deq.bits.pc =/= f4_decoded_target || f4_correct_f3_ghist)) ||
                 (!f3.io.deq.valid &&  s2_valid && (s2_vpc =/= f4_decoded_target || f4_correct_f2_ghist)) ||
                 (!f3.io.deq.valid && !s2_valid &&  s1_valid && (s1_vpc =/= f4_decoded_target || f4_correct_f1_ghist)) ||
                 (!f3.io.deq.valid && !s2_valid && !s1_valid)) {
      f3_clear := true.B
      f2_clear := true.B
      f2_prev_is_half := f4.io.deq.bits.end_half.valid && !f4.io.deq.bits.cfi_idx.valid
      f2_prev_half    := f4.io.deq.bits.end_half.bits
      f1_clear := true.B

      s0_valid := !(f4.io.deq.bits.xcpt_pf_if || f4.io.deq.bits.xcpt_ae_if)
      s0_vpc   := f4_decoded_target
      s0_is_replay := false.B
      s0_ghist := f4_decoded_ghist
      s0_tsrc  := BSRC_4
      fb.io.enq.bits.fsrc := BSRC_4
    }
  }

  ras.io.write_valid := f4.io.deq.valid && f4.io.deq.bits.cfi_is_call && f4.io.deq.bits.cfi_idx.valid
  ras.io.write_addr  := bankAlign(f4.io.deq.bits.pc) + (f4.io.deq.bits.cfi_idx.bits << 1) + Mux(
    f4.io.deq.bits.cfi_npc_plus4, 4.U, 2.U)
  ras.io.write_idx   := WrapInc(f4.io.deq.bits.ghist.ras_idx, nRasEntries)

  when (ftq.io.ras_update && enableRasTopRepair.B) {
    ras.io.write_valid := true.B
    ras.io.write_idx   := ftq.io.ras_update_idx
    ras.io.write_addr  := ftq.io.ras_update_pc
  }


  // -------------------------------------------------------
  // **** To Core (F5) ****
  // -------------------------------------------------------

  io.cpu.fetchpacket <> fb.io.deq
  ftq.io.arb_ftq_reqs := io.cpu.arb_ftq_reqs
  io.cpu.rrd_ftq_resps := ftq.io.rrd_ftq_resps
  io.cpu.com_pc := ftq.io.com_pc
  ftq.io.deq := io.cpu.commit
  ftq.io.brupdate := io.cpu.brupdate

  ftq.io.redirect.valid   := io.cpu.redirect_val
  ftq.io.redirect.bits    := io.cpu.redirect_ftq_idx
  fb.io.clear := false.B

  when (io.cpu.sfence.valid) {
    fb.io.clear := true.B
    f4_clear    := true.B
    f3_clear    := true.B
    f2_clear    := true.B
    f2_prev_is_half := false.B
    f1_clear    := true.B

    s0_valid     := false.B
    s0_vpc       := io.cpu.sfence.bits.addr
    s0_is_replay := false.B
    s0_is_sfence := true.B

  }.elsewhen (io.cpu.redirect_flush) {
    fb.io.clear := true.B
    f4_clear    := true.B
    f3_clear    := true.B
    f2_clear    := true.B
    f2_prev_is_half := false.B
    f1_clear    := true.B

    s0_valid     := io.cpu.redirect_val
    s0_vpc       := io.cpu.redirect_pc
    s0_ghist     := io.cpu.redirect_ghist
    s0_tsrc      := BSRC_C
    s0_is_replay := false.B

    ftq.io.redirect.valid := io.cpu.redirect_val
    ftq.io.redirect.bits  := io.cpu.redirect_ftq_idx
  }

  ftq.io.debug_ftq_idx := io.cpu.debug_ftq_idx
  io.cpu.debug_fetch_pc := ftq.io.debug_fetch_pc

  val jump_to_reset = RegInit(true.B)

  when (jump_to_reset) {
    s0_valid := true.B
    s0_vpc   := io_reset_vector
    s0_ghist := (0.U).asTypeOf(new GlobalHistory)
    s0_tsrc  := BSRC_C
    fb.io.clear := true.B
    f4_clear    := true.B
    f3_clear    := true.B
    f2_clear    := true.B
    f2_prev_is_half := false.B
    f1_clear    := true.B
    jump_to_reset := false.B
  }


  override def toString: String =
    (BoomCoreStringPrefix("====Overall Frontend Params====") + "\n"
    + icache.toString + bpd.toString)
}<|MERGE_RESOLUTION|>--- conflicted
+++ resolved
@@ -373,13 +373,8 @@
   tlb.io.req.bits.vaddr := s1_vpc
   tlb.io.req.bits.passthrough := false.B
   tlb.io.req.bits.size  := log2Ceil(coreInstBytes * fetchWidth).U
-<<<<<<< HEAD
   tlb.io.req.bits.prv   := io.ptw.status.prv
   tlb.io.req.bits.v     := io.ptw.status.v
-=======
-  tlb.io.req.bits.v     := io.ptw.status.v
-  tlb.io.req.bits.prv   := io.ptw.status.prv
->>>>>>> 6b7e26e6
   tlb.io.sfence         := RegNext(io.cpu.sfence)
   tlb.io.kill           := false.B
 
@@ -607,28 +602,10 @@
   )
   f3.io.enq.bits    := f2_fetch_bundle
 
-<<<<<<< HEAD
-
-
   // The BPD resp comes in f3
   f3_bpd_queue.io.enq.valid := f3.io.deq.valid && RegNext(f3.io.enq.ready)
   f3_bpd_queue.io.enq.bits  := bpd.io.resp.f3
   when (f3_bpd_queue.io.enq.fire()) {
-=======
-  // RAS takes a cycle to read
-  val ras_read_idx = RegInit(0.U(log2Ceil(nRasEntries).W))
-  ras.io.read_idx := ras_read_idx
-  when (f3.io.enq.fire) {
-    ras_read_idx := f3.io.enq.bits.ghist.ras_idx
-    ras.io.read_idx := f3.io.enq.bits.ghist.ras_idx
-  }
-
-
-  // The BPD resp comes in f3
-  f3_bpd_resp.io.enq.valid := f3.io.deq.valid && RegNext(f3.io.enq.ready)
-  f3_bpd_resp.io.enq.bits  := bpd.io.resp.f3
-  when (f3_bpd_resp.io.enq.fire) {
->>>>>>> 6b7e26e6
     bpd.io.f3_fire := true.B
   }
 
@@ -744,19 +721,8 @@
   f3_fetch_bundle.lhist    := f3_bpd_resp.lhist
   f3_fetch_bundle.bpd_meta := f3_bpd_resp.meta
 
-<<<<<<< HEAD
   when (f3.io.deq.fire()) {
     assert(f3_bpd_resp.pc === f3_fetch_bundle.pc)
-=======
-  when (f3.io.deq.fire) {
-    f3_prev_is_half := bank_prev_is_half
-    f3_prev_half    := bank_prev_half
-    assert(f3_bpd_resp.io.deq.bits.pc === f3_fetch_bundle.pc)
-  }
-
-  when (f3_clear) {
-    f3_prev_is_half := false.B
->>>>>>> 6b7e26e6
   }
 
   f3_fetch_bundle.cfi_idx.valid := f3_redirects.reduce(_||_)
