//******************************************************************************
// Copyright (c) 2012 - 2018, The Regents of the University of California (Regents).
// All Rights Reserved. See LICENSE and LICENSE.SiFive for license details.
//------------------------------------------------------------------------------

//------------------------------------------------------------------------------
//------------------------------------------------------------------------------
// RISCV Out-of-Order Load/Store Unit
//------------------------------------------------------------------------------
//------------------------------------------------------------------------------
//
// Load/Store Unit is made up of the Load-Address Queue, the Store-Address
// Queue, and the Store-Data queue (LAQ, SAQ, and SDQ).
//
// Stores are sent to memory at (well, after) commit, loads are executed
// optimstically ASAP.  If a misspeculation was discovered, the pipeline is
// cleared. Loads put to sleep are retried.  If a LoadAddr and StoreAddr match,
// the Load can receive its data by forwarding data out of the Store-Data
// Queue.
//
// Currently, loads are sent to memory immediately, and in parallel do an
// associative search of the SAQ, on entering the LSU. If a hit on the SAQ
// search, the memory request is killed on the next cycle, and if the SDQ entry
// is valid, the store data is forwarded to the load (delayed to match the
// load-use delay to delay with the write-port structural hazard). If the store
// data is not present, or it's only a partial match (SB->LH), the load is put
// to sleep in the LAQ.
//
// Memory ordering violations are detected by stores at their addr-gen time by
// associatively searching the LAQ for newer loads that have been issued to
// memory.
//
// The store queue contains both speculated and committed stores.
//
// Only one port to memory... loads and stores have to fight for it, West Side
// Story style.
//
// TODO:
//    - Add predicting structure for ordering failures
//    - currently won't STD forward if DMEM is busy
//    - ability to turn off things if VM is disabled
//    - reconsider port count of the wakeup, retry stuff

package boom.lsu

import chisel3._
import chisel3.util._

import freechips.rocketchip.config.Parameters
import freechips.rocketchip.rocket
import freechips.rocketchip.tilelink._
import freechips.rocketchip.util.Str

import boom.common._
import boom.exu.{BrUpdateInfo, Exception, FuncUnitResp, CommitSignals, ExeUnitResp}
import boom.util.{BoolToChar, AgePriorityEncoder, IsKilledByBranch, GetNewBrMask, WrapInc, IsOlder, UpdateBrMask}

class LSUExeIO(implicit p: Parameters) extends BoomBundle()(p)
{
  // The "resp" of the maddrcalc is really a "req" to the LSU
  val req       = Flipped(new ValidIO(new FuncUnitResp(xLen)))
  // Send load data to regfiles
  val iresp    = new DecoupledIO(new boom.exu.ExeUnitResp(xLen))
  val fresp    = new DecoupledIO(new boom.exu.ExeUnitResp(xLen+1)) // TODO: Should this be fLen?
}

class BoomDCacheReq(implicit p: Parameters) extends BoomBundle()(p)
  with HasBoomUOP
{
  val addr  = UInt(coreMaxAddrBits.W)
  val data  = Bits(coreDataBits.W)
  val is_hella = Bool() // Is this the hellacache req? If so this is not tracked in LDQ or STQ
}

class BoomDCacheResp(implicit p: Parameters) extends BoomBundle()(p)
  with HasBoomUOP
{
  val data = Bits(coreDataBits.W)
  val is_hella = Bool()
}

class LSUDMemIO(implicit p: Parameters, edge: TLEdgeOut) extends BoomBundle()(p)
{
  // In LSU's dmem stage, send the request
  val req         = new DecoupledIO(Vec(memWidth, Valid(new BoomDCacheReq)))
  // In LSU's LCAM search stage, kill if order fail (or forwarding possible)
  val s1_kill     = Output(Vec(memWidth, Bool()))
  // Get a request any cycle
  val resp        = Flipped(Vec(memWidth, new ValidIO(new BoomDCacheResp)))
  // In our response stage, if we get a nack, we need to reexecute
  val nack        = Flipped(Vec(memWidth, new ValidIO(new BoomDCacheReq)))

  val brupdate       = Output(new BrUpdateInfo)
  val exception    = Output(Bool())
  val rob_pnr_idx  = Output(UInt(robAddrSz.W))
  val rob_head_idx = Output(UInt(robAddrSz.W))

  val release = Flipped(new DecoupledIO(new TLBundleC(edge.bundle)))

  // Clears prefetching MSHRs
  val force_order  = Output(Bool())
  val ordered     = Input(Bool())

  override def cloneType = new LSUDMemIO().asInstanceOf[this.type]
}

class LSUCoreIO(implicit p: Parameters) extends BoomBundle()(p)
{
  val exe = Vec(memWidth, new LSUExeIO)

  val dis_uops    = Flipped(Vec(coreWidth, Valid(new MicroOp)))
  val dis_ldq_idx = Output(Vec(coreWidth, UInt(ldqAddrSz.W)))
  val dis_stq_idx = Output(Vec(coreWidth, UInt(stqAddrSz.W)))

  val ldq_full    = Output(Vec(coreWidth, Bool()))
  val stq_full    = Output(Vec(coreWidth, Bool()))

  val fp_stdata   = Flipped(Decoupled(new ExeUnitResp(fLen)))

  val commit      = Input(new CommitSignals)
  val commit_load_at_rob_head = Input(Bool())

  // Stores clear busy bit when stdata is received
  // memWidth for int, 1 for fp (to avoid back-pressure fpstdat)
  val clr_bsy         = Output(Vec(memWidth + 1, Valid(UInt(robAddrSz.W))))

  // Speculatively safe load (barring memory ordering failure)
  val clr_unsafe      = Output(Vec(memWidth, Valid(UInt(robAddrSz.W))))

  // Tell the DCache to clear prefetches/speculating misses
  val fence_dmem   = Input(Bool())

  // Speculatively tell the IQs that we'll get load data back next cycle
  val spec_ld_wakeup = Output(Valid(UInt(maxPregSz.W)))
  // Tell the IQs that the load we speculated last cycle was misspeculated
  val ld_miss      = Output(UInt(coreWidth.W))

  val brupdate       = Input(new BrUpdateInfo)
  val rob_pnr_idx  = Input(UInt(robAddrSz.W))
  val rob_head_idx = Input(UInt(robAddrSz.W))
  val exception    = Input(Bool())

  val fencei_rdy  = Output(Bool())

  val lxcpt       = Output(Valid(new Exception))

  val tsc_reg     = Input(UInt())
}

class LSUIO(implicit p: Parameters, edge: TLEdgeOut) extends BoomBundle()(p)
{
  val ptw   = new rocket.TLBPTWIO
  val core  = new LSUCoreIO
  val dmem  = new LSUDMemIO

  val hellacache = Flipped(new freechips.rocketchip.rocket.HellaCacheIO)
}

class LDQEntry(implicit p: Parameters) extends BoomBundle()(p)
    with HasBoomUOP
{
  val addr                = Valid(UInt(coreMaxAddrBits.W))
  val addr_is_virtual     = Bool() // Virtual address, we got a TLB miss
  val addr_is_uncacheable = Bool() // Uncacheable, wait until head of ROB to execute

  val executed            = Bool() // load sent to memory, reset by NACKs
  val execute_ignore      = Bool() // Ignore the next response we get from memory, we need to replay it
  val succeeded           = Bool() // Load send data back to core
  val order_fail          = Bool()
  val observed            = Bool()

  val st_dep_mask         = UInt(numStqEntries.W) // list of stores older than us
  val youngest_stq_idx    = UInt(stqAddrSz.W) // index of the oldest store younger than us

  val forward_std_val     = Bool()
  val forward_stq_idx     = UInt(stqAddrSz.W) // Which store did we get the store-load forward from?

  val debug_wb_data       = UInt(xLen.W)
}

class STQEntry(implicit p: Parameters) extends BoomBundle()(p)
   with HasBoomUOP
{
  val addr                = Valid(UInt(coreMaxAddrBits.W))
  val addr_is_virtual     = Bool() // Virtual address, we got a TLB miss
  val data                = Valid(UInt(xLen.W))

  val committed           = Bool() // committed by ROB
  val succeeded           = Bool() // D$ has ack'd this, we don't need to maintain this anymore

  val debug_wb_data       = UInt(xLen.W)
}

class LSU(implicit p: Parameters, edge: TLEdgeOut) extends BoomModule()(p)
  with rocket.HasL1HellaCacheParameters
{
  val io = IO(new LSUIO)


  val ldq = Reg(Vec(numLdqEntries, Valid(new LDQEntry)))
  val stq = Reg(Vec(numStqEntries, Valid(new STQEntry)))



  val ldq_head         = Reg(UInt(ldqAddrSz.W))
  val ldq_tail         = Reg(UInt(ldqAddrSz.W))
  val stq_head         = Reg(UInt(stqAddrSz.W)) // point to next store to clear from STQ (i.e., send to memory)
  val stq_tail         = Reg(UInt(stqAddrSz.W))
  val stq_commit_head  = Reg(UInt(stqAddrSz.W)) // point to next store to commit
  val stq_execute_head = Reg(UInt(stqAddrSz.W)) // point to next store to execute


  // If we got a mispredict, the tail will be misaligned for 1 extra cycle
  assert (io.core.brupdate.b2.mispredict ||
          stq(stq_execute_head).valid ||
          stq_head === stq_execute_head ||
          stq_tail === stq_execute_head,
            "stq_execute_head got off track.")

  val h_ready :: h_s1 :: h_s2 :: h_s2_nack :: h_wait :: h_replay :: h_dead :: Nil = Enum(7)
  // s1 : do TLB, if success and not killed, fire request go to h_s2
  //      store s1_data to register
  //      if tlb miss, go to s2_nack
  //      if don't get TLB, go to s2_nack
  //      store tlb xcpt
  // s2 : If kill, go to dead
  //      If tlb xcpt, send tlb xcpt, go to dead
  // s2_nack : send nack, go to dead
  // wait : wait for response, if nack, go to replay
  // replay : refire request, use already translated address
  // dead : wait for response, ignore it
  val hella_state           = RegInit(h_ready)
  val hella_req             = Reg(new rocket.HellaCacheReq)
  val hella_data            = Reg(new rocket.HellaCacheWriteData)
  val hella_paddr           = Reg(UInt(paddrBits.W))
  val hella_xcpt            = Reg(new rocket.HellaCacheExceptions)


  val dtlb = Module(new NBDTLB(
    instruction = false, lgMaxSize = log2Ceil(coreDataBytes), rocket.TLBConfig(dcacheParams.nTLBEntries)))

  io.ptw <> dtlb.io.ptw


  val clear_store     = WireInit(false.B)
  val live_store_mask = RegInit(0.U(numStqEntries.W))
  var next_live_store_mask = Mux(clear_store, live_store_mask & ~(1.U << stq_head),
                                              live_store_mask)


  def widthMap[T <: Data](f: Int => T) = VecInit((0 until memWidth).map(f))


  //-------------------------------------------------------------
  //-------------------------------------------------------------
  // Enqueue new entries
  //-------------------------------------------------------------
  //-------------------------------------------------------------

  // This is a newer store than existing loads, so clear the bit in all the store dependency masks
  for (i <- 0 until numLdqEntries)
  {
    when (clear_store)
    {
      ldq(i).bits.st_dep_mask := ldq(i).bits.st_dep_mask & ~(1.U << stq_head)
    }
  }

  // Decode stage
  var ld_enq_idx = ldq_tail
  var st_enq_idx = stq_tail

  val stq_nonempty = (0 until numStqEntries).map{ i => stq(i).valid }.reduce(_||_) =/= 0.U

  var ldq_full = Bool()
  var stq_full = Bool()

  for (w <- 0 until coreWidth)
  {
    ldq_full = WrapInc(ld_enq_idx, numLdqEntries) === ldq_head
    io.core.ldq_full(w)    := ldq_full
    io.core.dis_ldq_idx(w) := ld_enq_idx

    stq_full = WrapInc(st_enq_idx, numStqEntries) === stq_head
    io.core.stq_full(w)    := stq_full
    io.core.dis_stq_idx(w) := st_enq_idx

<<<<<<< HEAD
    val dis_ld_val = io.core.dis_uops(w).valid && io.core.dis_uops(w).bits.uses_ldq
    val dis_st_val = io.core.dis_uops(w).valid && io.core.dis_uops(w).bits.uses_stq
=======
    val dis_ld_val = io.core.dis_uops(w).valid && io.core.dis_uops(w).bits.uses_ldq && !io.core.dis_uops(w).bits.exception
    val dis_st_val = io.core.dis_uops(w).valid && io.core.dis_uops(w).bits.uses_stq && !io.core.dis_uops(w).bits.exception
>>>>>>> bfcc665f
    when (dis_ld_val)
    {
      ldq(ld_enq_idx).valid                := true.B
      ldq(ld_enq_idx).bits.uop             := io.core.dis_uops(w).bits
      ldq(ld_enq_idx).bits.youngest_stq_idx  := st_enq_idx
      ldq(ld_enq_idx).bits.st_dep_mask     := next_live_store_mask

      ldq(ld_enq_idx).bits.addr.valid      := false.B
      ldq(ld_enq_idx).bits.executed        := false.B
      ldq(ld_enq_idx).bits.execute_ignore  := false.B
      ldq(ld_enq_idx).bits.succeeded       := false.B
      ldq(ld_enq_idx).bits.order_fail      := false.B
      ldq(ld_enq_idx).bits.observed        := false.B
      ldq(ld_enq_idx).bits.forward_std_val := false.B

      assert (ld_enq_idx === io.core.dis_uops(w).bits.ldq_idx, "[lsu] mismatch enq load tag.")
      assert (!ldq(ld_enq_idx).valid, "[lsu] Enqueuing uop is overwriting ldq entries")
    }
      .elsewhen (dis_st_val)
    {
      stq(st_enq_idx).valid           := true.B
      stq(st_enq_idx).bits.uop        := io.core.dis_uops(w).bits
      stq(st_enq_idx).bits.addr.valid := false.B
      stq(st_enq_idx).bits.data.valid := false.B
      stq(st_enq_idx).bits.committed  := false.B
      stq(st_enq_idx).bits.succeeded  := false.B

      assert (st_enq_idx === io.core.dis_uops(w).bits.stq_idx, "[lsu] mismatch enq store tag.")
      assert (!stq(st_enq_idx).valid, "[lsu] Enqueuing uop is overwriting stq entries")
    }

    ld_enq_idx = Mux(dis_ld_val, WrapInc(ld_enq_idx, numLdqEntries),
                                 ld_enq_idx)

    next_live_store_mask = Mux(dis_st_val, next_live_store_mask | (1.U << st_enq_idx),
                                           next_live_store_mask)
    st_enq_idx = Mux(dis_st_val, WrapInc(st_enq_idx, numStqEntries),
                                 st_enq_idx)

    assert(!(dis_ld_val && dis_st_val), "A UOP is trying to go into both the LDQ and the STQ")
  }

  ldq_tail := ld_enq_idx
  stq_tail := st_enq_idx

  io.dmem.force_order   := io.core.fence_dmem
  io.core.fencei_rdy    := !stq_nonempty && io.dmem.ordered


  //-------------------------------------------------------------
  //-------------------------------------------------------------
  // Execute stage (access TLB, send requests to Memory)
  //-------------------------------------------------------------
  //-------------------------------------------------------------

  // We can only report 1 exception per cycle.
  // Just be sure to report the youngest one
  val mem_xcpt_valid  = Wire(Bool())
  val mem_xcpt_cause  = Wire(UInt())
  val mem_xcpt_uop    = Wire(new MicroOp)
  val mem_xcpt_vaddr  = Wire(UInt())


  //---------------------------------------
  // Can-fire logic and wakeup/retry select
  //
  // First we determine what operations are waiting to execute.
  // These are the "can_fire"/"will_fire" signals

  val will_fire_load_incoming  = Wire(Vec(memWidth, Bool()))
  val will_fire_stad_incoming  = Wire(Vec(memWidth, Bool()))
  val will_fire_sta_incoming   = Wire(Vec(memWidth, Bool()))
  val will_fire_std_incoming   = Wire(Vec(memWidth, Bool()))
  val will_fire_sfence         = Wire(Vec(memWidth, Bool()))
  val will_fire_hella_incoming = Wire(Vec(memWidth, Bool()))
  val will_fire_hella_wakeup   = Wire(Vec(memWidth, Bool()))
  val will_fire_release        = Wire(Vec(memWidth, Bool()))
  val will_fire_load_retry     = Wire(Vec(memWidth, Bool()))
  val will_fire_sta_retry      = Wire(Vec(memWidth, Bool()))
  val will_fire_store_commit   = Wire(Vec(memWidth, Bool()))
  val will_fire_load_wakeup    = Wire(Vec(memWidth, Bool()))

  val exe_req = WireInit(VecInit(io.core.exe.map(_.req)))
  // Sfence goes through all pipes
  for (i <- 0 until memWidth) {
    when (io.core.exe(i).req.bits.sfence.valid) {
      exe_req := VecInit(Seq.fill(memWidth) { io.core.exe(i).req })
    }
  }

  // -------------------------------
  // Assorted signals for scheduling

  // Don't wakeup a load if we just sent it last cycle or two cycles ago
  val block_load_mask    = WireInit(VecInit((0 until numLdqEntries).map(x=>false.B)))
  val p1_block_load_mask = RegNext(block_load_mask)
  val p2_block_load_mask = RegNext(p1_block_load_mask)

  // The store at the commit head needs the DCache to appear ordered
  // Delay firing load wakeups and retries now
  val store_needs_order = WireInit(false.B)

  val ldq_incoming_idx = widthMap(i => exe_req(i).bits.uop.ldq_idx)
  val ldq_incoming_e   = widthMap(i => ldq(ldq_incoming_idx(i)))

  val stq_incoming_idx = widthMap(i => exe_req(i).bits.uop.stq_idx)
  val stq_incoming_e   = widthMap(i => stq(stq_incoming_idx(i)))

  val ldq_retry_idx = RegNext(AgePriorityEncoder((0 until numLdqEntries).map(i => {
    val e = ldq(i).bits
    val block = block_load_mask(i) || p1_block_load_mask(i)
    e.addr.valid && e.addr_is_virtual && !block
  }), ldq_head))
  val ldq_retry_e            = ldq(ldq_retry_idx)

  val stq_retry_idx = RegNext(AgePriorityEncoder((0 until numStqEntries).map(i => {
    val e = stq(i).bits
    e.addr.valid && e.addr_is_virtual
  }), stq_commit_head))
  val stq_retry_e   = stq(stq_retry_idx)

  val stq_commit_e  = stq(stq_execute_head)

  val ldq_wakeup_idx = RegNext(AgePriorityEncoder((0 until numLdqEntries).map(i=> {
    val e = ldq(i).bits
    val block = block_load_mask(i) || p1_block_load_mask(i)
    e.addr.valid && !e.executed && !e.succeeded && !e.addr_is_virtual && !block
  }), ldq_head))
  val ldq_wakeup_e   = ldq(ldq_wakeup_idx)

  // -----------------------
  // Determine what can fire

  // Can we fire a incoming load
  val can_fire_load_incoming = widthMap(w => exe_req(w).valid && exe_req(w).bits.uop.ctrl.is_load)

  // Can we fire an incoming store addrgen + store datagen
  val can_fire_stad_incoming = widthMap(w => exe_req(w).valid && exe_req(w).bits.uop.ctrl.is_sta
                                                              && exe_req(w).bits.uop.ctrl.is_std)

  // Can we fire an incoming store addrgen
  val can_fire_sta_incoming  = widthMap(w => exe_req(w).valid && exe_req(w).bits.uop.ctrl.is_sta
                                                              && !exe_req(w).bits.uop.ctrl.is_std)

  // Can we fire an incoming store datagen
  val can_fire_std_incoming  = widthMap(w => exe_req(w).valid && exe_req(w).bits.uop.ctrl.is_std
                                                              && !exe_req(w).bits.uop.ctrl.is_sta)

  // Can we fire an incoming sfence
  val can_fire_sfence        = widthMap(w => exe_req(w).valid && exe_req(w).bits.sfence.valid)

  // Can we fire a request from dcache to release a line
  // This needs to go through LDQ search to mark loads as dangerous
  val can_fire_release       = widthMap(w => (w == memWidth-1).B && io.dmem.release.valid)
  io.dmem.release.ready     := will_fire_release.reduce(_||_)

  // Can we retry a load that missed in the TLB
  val can_fire_load_retry    = widthMap(w =>
                               ( ldq_retry_e.valid                            &&
                                 ldq_retry_e.bits.addr.valid                  &&
                                 ldq_retry_e.bits.addr_is_virtual             &&
                                !p1_block_load_mask(ldq_retry_idx)            &&
                                !p2_block_load_mask(ldq_retry_idx)            &&
                                RegNext(dtlb.io.miss_rdy)                     &&
                                !store_needs_order                            &&
                                (w == memWidth-1).B                           && // TODO: Is this best scheduling?
                                !ldq_retry_e.bits.order_fail))

  // Can we retry a store addrgen that missed in the TLB
  // - Weird edge case when sta_retry and std_incoming for same entry in same cycle. Delay this
  val can_fire_sta_retry     = widthMap(w =>
                               ( stq_retry_e.valid                            &&
                                 stq_retry_e.bits.addr.valid                  &&
                                 stq_retry_e.bits.addr_is_virtual             &&
                                 (w == memWidth-1).B                          &&
                                 RegNext(dtlb.io.miss_rdy)                    &&
                                 !(widthMap(i => (i != w).B               &&
                                                 can_fire_std_incoming(i) &&
                                                 stq_incoming_idx(i) === stq_retry_idx).reduce(_||_))
                               ))
  // Can we commit a store
  val can_fire_store_commit  = widthMap(w =>
                               ( stq_commit_e.valid                           &&
                                !stq_commit_e.bits.uop.is_fence               &&
                                !mem_xcpt_valid                               &&
                                !stq_commit_e.bits.uop.exception              &&
                                (w == 0).B                                    &&
                                (stq_commit_e.bits.committed || ( stq_commit_e.bits.uop.is_amo      &&
                                                                  stq_commit_e.bits.addr.valid      &&
                                                                 !stq_commit_e.bits.addr_is_virtual &&
                                                                  stq_commit_e.bits.data.valid))))

  // Can we wakeup a load that was nack'd
  val can_fire_load_wakeup = widthMap(w =>
                             ( ldq_wakeup_e.valid                      &&
                               ldq_wakeup_e.bits.addr.valid            &&
                              !ldq_wakeup_e.bits.succeeded             &&
                              !ldq_wakeup_e.bits.addr_is_virtual       &&
                              !ldq_wakeup_e.bits.executed              &&
                              !ldq_wakeup_e.bits.order_fail            &&
                              !p1_block_load_mask(ldq_wakeup_idx)      &&
                              !p2_block_load_mask(ldq_wakeup_idx)      &&
                              !store_needs_order                       &&
                              (w == memWidth-1).B                      &&
                              (!ldq_wakeup_e.bits.addr_is_uncacheable || (io.core.commit_load_at_rob_head &&
                                                                          ldq_head === ldq_wakeup_idx &&
                                                                          ldq_wakeup_e.bits.st_dep_mask.asUInt === 0.U))))

  // Can we fire an incoming hellacache request
  val can_fire_hella_incoming  = WireInit(widthMap(w => false.B)) // This is assigned to in the hellashim ocntroller

  // Can we fire a hellacache request that the dcache nack'd
  val can_fire_hella_wakeup    = WireInit(widthMap(w => false.B)) // This is assigned to in the hellashim controller

  //---------------------------------------------------------
  // Controller logic. Arbitrate which request actually fires

  val exe_tlb_valid = Wire(Vec(memWidth, Bool()))
  for (w <- 0 until memWidth) {
    var tlb_avail  = true.B
    var dc_avail   = true.B
    var lcam_avail = true.B
    var rob_avail  = true.B

    def lsu_sched(can_fire: Bool, uses_tlb:Boolean, uses_dc:Boolean, uses_lcam: Boolean, uses_rob:Boolean): Bool = {
      val will_fire = can_fire && !(uses_tlb.B && !tlb_avail) &&
                                  !(uses_lcam.B && !lcam_avail) &&
                                  !(uses_dc.B && !dc_avail) &&
                                  !(uses_rob.B && !rob_avail)
      tlb_avail  = tlb_avail  && !(will_fire && uses_tlb.B)
      lcam_avail = lcam_avail && !(will_fire && uses_lcam.B)
      dc_avail   = dc_avail   && !(will_fire && uses_dc.B)
      rob_avail  = rob_avail  && !(will_fire && uses_rob.B)
      dontTouch(will_fire) // dontTouch these so we can inspect the will_fire signals
      will_fire
    }

    // The order of these statements is the priority
    // Some restrictions
    //  - Incoming ops must get precedence, can't backpresure memaddrgen
    //  - Incoming hellacache ops must get precedence over retrying ops (PTW must get precedence over retrying translation)
    will_fire_load_incoming (w) := lsu_sched(can_fire_load_incoming (w) , true , true , true , false) // TLB , DC , LCAM
    will_fire_stad_incoming (w) := lsu_sched(can_fire_stad_incoming (w) , true , false, true , true)  // TLB ,    , LCAM , ROB
    will_fire_sta_incoming  (w) := lsu_sched(can_fire_sta_incoming  (w) , true , false, true , true)  // TLB ,    , LCAM , ROB
    will_fire_std_incoming  (w) := lsu_sched(can_fire_std_incoming  (w) , false, false, false, true)  //                 , ROB
    will_fire_sfence        (w) := lsu_sched(can_fire_sfence        (w) , true , false, false, true)  // TLB ,    ,      , ROB
    will_fire_release       (w) := lsu_sched(can_fire_release       (w) , false, false, true , false) //            LCAM
    will_fire_hella_incoming(w) := lsu_sched(can_fire_hella_incoming(w) , true , true , false, false) // TLB , DC
    will_fire_hella_wakeup  (w) := lsu_sched(can_fire_hella_wakeup  (w) , false, true , false, false) //     , DC
    will_fire_load_retry    (w) := lsu_sched(can_fire_load_retry    (w) , true , true , true , false) // TLB , DC , LCAM
    will_fire_sta_retry     (w) := lsu_sched(can_fire_sta_retry     (w) , true , false, true , true)  // TLB ,    , LCAM , ROB // TODO: This should be higher priority
    will_fire_store_commit  (w) := lsu_sched(can_fire_store_commit  (w) , false, true , false, false) //     , DC
    will_fire_load_wakeup   (w) := lsu_sched(can_fire_load_wakeup   (w) , false, true , true , false) //     , DC , LCAM

    assert(!(exe_req(w).valid && !(will_fire_load_incoming(w) || will_fire_stad_incoming(w) || will_fire_sta_incoming(w) || will_fire_std_incoming(w) || will_fire_sfence(w))))

    when (will_fire_load_wakeup(w)) {
      block_load_mask(ldq_wakeup_idx)           := true.B
    } .elsewhen (will_fire_load_incoming(w)) {
      block_load_mask(exe_req(w).bits.uop.ldq_idx) := true.B
    } .elsewhen (will_fire_load_retry(w)) {
      block_load_mask(ldq_retry_idx)            := true.B
    }
    exe_tlb_valid(w) := !tlb_avail
  }
  assert((memWidth == 1).B ||
    (!(will_fire_sfence.reduce(_||_) && !will_fire_sfence.reduce(_&&_)) &&
     !will_fire_hella_incoming.reduce(_&&_) &&
     !will_fire_hella_wakeup.reduce(_&&_)   &&
     !will_fire_load_retry.reduce(_&&_)     &&
     !will_fire_sta_retry.reduce(_&&_)      &&
     !will_fire_store_commit.reduce(_&&_)   &&
     !will_fire_load_wakeup.reduce(_&&_)),
    "Some operations is proceeding down multiple pipes")

  require(memWidth <= 2)

  //--------------------------------------------
  // TLB Access

  assert(hella_req.cmd =/= rocket.M_SFENCE,
    "SFENCE through hella interface not supported")

  val exe_tlb_uop = widthMap(w =>
                    Mux(will_fire_load_incoming (w) ||
                        will_fire_stad_incoming (w) ||
                        will_fire_sta_incoming  (w) ||
                        will_fire_sfence        (w)  , exe_req(w).bits.uop,
                    Mux(will_fire_load_retry    (w)  , ldq_retry_e.bits.uop,
                    Mux(will_fire_sta_retry     (w)  , stq_retry_e.bits.uop,
                    Mux(will_fire_hella_incoming(w)  , NullMicroOp,
                                                       NullMicroOp)))))

  val exe_tlb_vaddr = widthMap(w =>
                    Mux(will_fire_load_incoming (w) ||
                        will_fire_stad_incoming (w) ||
                        will_fire_sta_incoming  (w)  , exe_req(w).bits.addr,
                    Mux(will_fire_sfence        (w)  , exe_req(w).bits.sfence.bits.addr,
                    Mux(will_fire_load_retry    (w)  , ldq_retry_e.bits.addr.bits,
                    Mux(will_fire_sta_retry     (w)  , stq_retry_e.bits.addr.bits,
                    Mux(will_fire_hella_incoming(w)  , hella_req.addr,
                                                       0.U))))))

  val exe_sfence = WireInit((0.U).asTypeOf(Valid(new rocket.SFenceReq)))
  for (w <- 0 until memWidth) {
    when (will_fire_sfence(w)) {
      exe_sfence := exe_req(w).bits.sfence
    }
  }

  val exe_size   = widthMap(w =>
                   Mux(will_fire_load_incoming (w) ||
                       will_fire_stad_incoming (w) ||
                       will_fire_sta_incoming  (w) ||
                       will_fire_sfence        (w) ||
                       will_fire_load_retry    (w) ||
                       will_fire_sta_retry     (w)  , exe_tlb_uop(w).mem_size,
                   Mux(will_fire_hella_incoming(w)  , hella_req.size,
                                                      0.U)))
  val exe_cmd    = widthMap(w =>
                   Mux(will_fire_load_incoming (w) ||
                       will_fire_stad_incoming (w) ||
                       will_fire_sta_incoming  (w) ||
                       will_fire_sfence        (w) ||
                       will_fire_load_retry    (w) ||
                       will_fire_sta_retry     (w)  , exe_tlb_uop(w).mem_cmd,
                   Mux(will_fire_hella_incoming(w)  , hella_req.cmd,
                                                      0.U)))

  val exe_passthr= widthMap(w =>
                   Mux(will_fire_hella_incoming(w)  , hella_req.phys,
                                                      false.B))
  val exe_kill   = widthMap(w =>
                   Mux(will_fire_hella_incoming(w)  , io.hellacache.s1_kill,
                                                      false.B))
  for (w <- 0 until memWidth) {
    dtlb.io.req(w).valid            := exe_tlb_valid(w)
    dtlb.io.req(w).bits.vaddr       := exe_tlb_vaddr(w)
    dtlb.io.req(w).bits.size        := exe_size(w)
    dtlb.io.req(w).bits.cmd         := exe_cmd(w)
    dtlb.io.req(w).bits.passthrough := exe_passthr(w)
  }
  dtlb.io.kill                      := exe_kill.reduce(_||_)
  dtlb.io.sfence                    := exe_sfence

  // exceptions
  val ma_ld = widthMap(w => will_fire_load_incoming(w) && exe_req(w).bits.mxcpt.valid) // We get ma_ld in memaddrcalc
  val ma_st = widthMap(w => (will_fire_sta_incoming(w) || will_fire_stad_incoming(w)) && exe_req(w).bits.mxcpt.valid) // We get ma_ld in memaddrcalc
  val pf_ld = widthMap(w => dtlb.io.req(w).valid && dtlb.io.resp(w).pf.ld && exe_tlb_uop(w).uses_ldq)
  val pf_st = widthMap(w => dtlb.io.req(w).valid && dtlb.io.resp(w).pf.st && exe_tlb_uop(w).uses_stq)
  val ae_ld = widthMap(w => dtlb.io.req(w).valid && dtlb.io.resp(w).ae.ld && exe_tlb_uop(w).uses_ldq)
  val ae_st = widthMap(w => dtlb.io.req(w).valid && dtlb.io.resp(w).ae.st && exe_tlb_uop(w).uses_stq)

  // TODO check for xcpt_if and verify that never happens on non-speculative instructions.
  val mem_xcpt_valids = RegNext(widthMap(w =>
                     (pf_ld(w) || pf_st(w) || ae_ld(w) || ae_st(w) || ma_ld(w) || ma_st(w)) &&
                     !io.core.exception &&
                     !IsKilledByBranch(io.core.brupdate, exe_tlb_uop(w))))
  val mem_xcpt_uops   = RegNext(widthMap(w => UpdateBrMask(io.core.brupdate, exe_tlb_uop(w))))
  val mem_xcpt_causes = RegNext(widthMap(w =>
    Mux(ma_ld(w), rocket.Causes.misaligned_load.U,
    Mux(ma_st(w), rocket.Causes.misaligned_store.U,
    Mux(pf_ld(w), rocket.Causes.load_page_fault.U,
    Mux(pf_st(w), rocket.Causes.store_page_fault.U,
    Mux(ae_ld(w), rocket.Causes.load_access.U,
                  rocket.Causes.store_access.U)))))))
  val mem_xcpt_vaddrs = RegNext(exe_tlb_vaddr)

  for (w <- 0 until memWidth) {
    assert (!(dtlb.io.req(w).valid && exe_tlb_uop(w).is_fence), "Fence is pretending to talk to the TLB")
    assert (!((will_fire_load_incoming(w) || will_fire_sta_incoming(w) || will_fire_stad_incoming(w)) &&
      exe_req(w).bits.mxcpt.valid && dtlb.io.req(w).valid &&
    !(exe_tlb_uop(w).ctrl.is_load || exe_tlb_uop(w).ctrl.is_sta)),
      "A uop that's not a load or store-address is throwing a memory exception.")
  }

  mem_xcpt_valid := mem_xcpt_valids.reduce(_||_)
  mem_xcpt_cause := mem_xcpt_causes(0)
  mem_xcpt_uop   := mem_xcpt_uops(0)
  mem_xcpt_vaddr := mem_xcpt_vaddrs(0)
  var xcpt_found = mem_xcpt_valids(0)
  var oldest_xcpt_rob_idx = mem_xcpt_uops(0).rob_idx
  for (w <- 1 until memWidth) {
    val is_older = WireInit(false.B)
    when (mem_xcpt_valids(w) &&
      (IsOlder(mem_xcpt_uops(w).rob_idx, oldest_xcpt_rob_idx, io.core.rob_head_idx) || !xcpt_found)) {
      is_older := true.B
      mem_xcpt_cause := mem_xcpt_causes(w)
      mem_xcpt_uop   := mem_xcpt_uops(w)
      mem_xcpt_vaddr := mem_xcpt_vaddrs(w)
    }
    xcpt_found = xcpt_found || mem_xcpt_valids(w)
    oldest_xcpt_rob_idx = Mux(is_older, mem_xcpt_uops(w).rob_idx, oldest_xcpt_rob_idx)
  }

  val exe_tlb_miss  = widthMap(w => dtlb.io.req(w).valid && (dtlb.io.resp(w).miss || !dtlb.io.req(w).ready))
  val exe_tlb_paddr = widthMap(w => Cat(dtlb.io.resp(w).paddr(paddrBits-1,corePgIdxBits),
                                        exe_tlb_vaddr(w)(corePgIdxBits-1,0)))
  val exe_tlb_uncacheable = widthMap(w => !(dtlb.io.resp(w).cacheable))

  for (w <- 0 until memWidth) {
    assert (exe_tlb_paddr(w) === dtlb.io.resp(w).paddr || exe_req(w).bits.sfence.valid, "[lsu] paddrs should match.")

    when (mem_xcpt_valids(w))
    {
      assert(RegNext(will_fire_load_incoming(w) || will_fire_stad_incoming(w) || will_fire_sta_incoming(w) ||
        will_fire_load_retry(w) || will_fire_sta_retry(w)))
      // Technically only faulting AMOs need this
      assert(mem_xcpt_uops(w).uses_ldq ^ mem_xcpt_uops(w).uses_stq)
      when (mem_xcpt_uops(w).uses_ldq)
      {
        ldq(mem_xcpt_uops(w).ldq_idx).bits.uop.exception := true.B
      }
        .otherwise
      {
        stq(mem_xcpt_uops(w).stq_idx).bits.uop.exception := true.B
      }
    }
  }



  //------------------------------
  // Issue Someting to Memory
  //
  // A memory op can come from many different places
  // The address either was freshly translated, or we are
  // reading a physical address from the LDQ,STQ, or the HellaCache adapter


  // defaults
  io.dmem.brupdate         := io.core.brupdate
  io.dmem.exception      := io.core.exception
  io.dmem.rob_head_idx   := io.core.rob_head_idx
  io.dmem.rob_pnr_idx    := io.core.rob_pnr_idx

  val dmem_req = Wire(Vec(memWidth, Valid(new BoomDCacheReq)))
  io.dmem.req.valid := dmem_req.map(_.valid).reduce(_||_)
  io.dmem.req.bits  := dmem_req
  val dmem_req_fire = widthMap(w => dmem_req(w).valid && io.dmem.req.fire())

  for (w <- 0 until memWidth) {
    dmem_req(w).valid := false.B
    dmem_req(w).bits.uop   := NullMicroOp
    dmem_req(w).bits.addr  := 0.U
    dmem_req(w).bits.data  := 0.U
    dmem_req(w).bits.is_hella := false.B

    io.dmem.s1_kill(w) := false.B

    when (will_fire_load_incoming(w)) {
      dmem_req(w).valid      := !exe_tlb_miss(w) && !exe_tlb_uncacheable(w)
      dmem_req(w).bits.addr  := exe_tlb_paddr(w)
      dmem_req(w).bits.uop   := exe_tlb_uop(w)

      ldq(ldq_incoming_idx(w)).bits.executed := dmem_req_fire(w)
      assert(!ldq_incoming_e(w).bits.executed)
    } .elsewhen (will_fire_load_retry(w)) {
      dmem_req(w).valid      := !exe_tlb_miss(w) && !exe_tlb_uncacheable(w)
      dmem_req(w).bits.addr  := exe_tlb_paddr(w)
      dmem_req(w).bits.uop   := exe_tlb_uop(w)

      ldq(ldq_retry_idx).bits.executed := dmem_req_fire(w)
      assert(!ldq_retry_e.bits.executed)
    } .elsewhen (will_fire_store_commit(w)) {
      dmem_req(w).valid         := true.B
      dmem_req(w).bits.addr     := stq_commit_e.bits.addr.bits
      dmem_req(w).bits.data     := (new freechips.rocketchip.rocket.StoreGen(
                                    stq_commit_e.bits.uop.mem_size, 0.U,
                                    stq_commit_e.bits.data.bits,
                                    coreDataBytes)).data
      dmem_req(w).bits.uop      := stq_commit_e.bits.uop

      stq_execute_head                     := Mux(dmem_req_fire(w),
                                                WrapInc(stq_execute_head, numStqEntries),
                                                stq_execute_head)

      stq(stq_execute_head).bits.succeeded := false.B
    } .elsewhen (will_fire_load_wakeup(w)) {
      dmem_req(w).valid      := true.B
      dmem_req(w).bits.addr  := ldq_wakeup_e.bits.addr.bits
      dmem_req(w).bits.uop   := ldq_wakeup_e.bits.uop

      ldq(ldq_wakeup_idx).bits.executed := dmem_req_fire(w)

      assert(!ldq_wakeup_e.bits.executed && !ldq_wakeup_e.bits.addr_is_virtual)
    } .elsewhen (will_fire_hella_incoming(w)) {
      assert(hella_state === h_s1)

      dmem_req(w).valid               := !io.hellacache.s1_kill && (!exe_tlb_miss(w) || hella_req.phys)
      dmem_req(w).bits.addr           := exe_tlb_paddr(w)
      dmem_req(w).bits.data           := (new freechips.rocketchip.rocket.StoreGen(
        hella_req.size, 0.U,
        io.hellacache.s1_data.data,
        coreDataBytes)).data
      dmem_req(w).bits.uop.mem_cmd    := hella_req.cmd
      dmem_req(w).bits.uop.mem_size   := hella_req.size
      dmem_req(w).bits.uop.mem_signed := hella_req.signed
      dmem_req(w).bits.is_hella       := true.B

      hella_paddr := exe_tlb_paddr(w)
    }
      .elsewhen (will_fire_hella_wakeup(w))
    {
      assert(hella_state === h_replay)
      dmem_req(w).valid               := true.B
      dmem_req(w).bits.addr           := hella_paddr
      dmem_req(w).bits.data           := (new freechips.rocketchip.rocket.StoreGen(
        hella_req.size, 0.U,
        hella_data.data,
        coreDataBytes)).data
      dmem_req(w).bits.uop.mem_cmd    := hella_req.cmd
      dmem_req(w).bits.uop.mem_size   := hella_req.size
      dmem_req(w).bits.uop.mem_signed := hella_req.signed
      dmem_req(w).bits.is_hella       := true.B
    }

    //-------------------------------------------------------------
    // Write Addr into the LAQ/SAQ
    when (will_fire_load_incoming(w) || will_fire_load_retry(w))
    {
      val ldq_idx = Mux(will_fire_load_incoming(w), ldq_incoming_idx(w), ldq_retry_idx)
      ldq(ldq_idx).bits.addr.valid          := true.B
      ldq(ldq_idx).bits.addr.bits           := Mux(exe_tlb_miss(w), exe_tlb_vaddr(w), exe_tlb_paddr(w))
      ldq(ldq_idx).bits.uop.pdst            := exe_tlb_uop(w).pdst
      ldq(ldq_idx).bits.addr_is_virtual     := exe_tlb_miss(w)
      ldq(ldq_idx).bits.addr_is_uncacheable := exe_tlb_uncacheable(w) && !exe_tlb_miss(w)

      assert(!(will_fire_load_incoming(w) && ldq_incoming_e(w).bits.addr.valid),
        "[lsu] Incoming load is overwriting a valid address")
    }

    when (will_fire_sta_incoming(w) || will_fire_stad_incoming(w) || will_fire_sta_retry(w))
    {
      val stq_idx = Mux(will_fire_sta_incoming(w) || will_fire_stad_incoming(w),
        stq_incoming_idx(w), stq_retry_idx)

      stq(stq_idx).bits.addr.valid := !pf_st(w) // Prevent AMOs from executing!
      stq(stq_idx).bits.addr.bits  := Mux(exe_tlb_miss(w), exe_tlb_vaddr(w), exe_tlb_paddr(w))
      stq(stq_idx).bits.uop.pdst   := exe_tlb_uop(w).pdst // Needed for AMOs
      stq(stq_idx).bits.addr_is_virtual := exe_tlb_miss(w)

      assert(!(will_fire_sta_incoming(w) && stq_incoming_e(w).bits.addr.valid),
        "[lsu] Incoming store is overwriting a valid address")

    }

    //-------------------------------------------------------------
    // Write data into the STQ
    if (w == 0)
      io.core.fp_stdata.ready := !will_fire_std_incoming(w) && !will_fire_stad_incoming(w)
    val fp_stdata_fire = io.core.fp_stdata.fire() && (w == 0).B
    when (will_fire_std_incoming(w) || will_fire_stad_incoming(w) || fp_stdata_fire)
    {
      val sidx = Mux(will_fire_std_incoming(w) || will_fire_stad_incoming(w),
        stq_incoming_idx(w),
        io.core.fp_stdata.bits.uop.stq_idx)
      stq(sidx).bits.data.valid := true.B
      stq(sidx).bits.data.bits  := Mux(will_fire_std_incoming(w) || will_fire_stad_incoming(w),
        exe_req(w).bits.data,
        io.core.fp_stdata.bits.data)

      assert(!(stq(sidx).bits.data.valid),
        "[lsu] Incoming store is overwriting a valid data entry")
    }
  }
  val will_fire_stdf_incoming = io.core.fp_stdata.fire()
  require (xLen >= fLen) // for correct SDQ size

  //-------------------------------------------------------------
  //-------------------------------------------------------------
  // Cache Access Cycle (Mem)
  //-------------------------------------------------------------
  //-------------------------------------------------------------
  // Note the DCache may not have accepted our request

  val exe_req_killed = widthMap(w => IsKilledByBranch(io.core.brupdate, exe_req(w).bits.uop))
  val stdf_killed = IsKilledByBranch(io.core.brupdate, io.core.fp_stdata.bits.uop)

  val fired_load_incoming  = widthMap(w => RegNext(will_fire_load_incoming(w) && !exe_req_killed(w)))
  val fired_stad_incoming  = widthMap(w => RegNext(will_fire_stad_incoming(w) && !exe_req_killed(w)))
  val fired_sta_incoming   = widthMap(w => RegNext(will_fire_sta_incoming (w) && !exe_req_killed(w)))
  val fired_std_incoming   = widthMap(w => RegNext(will_fire_std_incoming (w) && !exe_req_killed(w)))
  val fired_stdf_incoming  = RegNext(will_fire_stdf_incoming && !stdf_killed)
  val fired_sfence         = RegNext(will_fire_sfence)
  val fired_release        = RegNext(will_fire_release)
  val fired_load_retry     = widthMap(w => RegNext(will_fire_load_retry   (w) && !IsKilledByBranch(io.core.brupdate, ldq_retry_e.bits.uop)))
  val fired_sta_retry      = widthMap(w => RegNext(will_fire_sta_retry    (w) && !IsKilledByBranch(io.core.brupdate, stq_retry_e.bits.uop)))
  val fired_store_commit   = RegNext(will_fire_store_commit)
  val fired_load_wakeup    = widthMap(w => RegNext(will_fire_load_wakeup  (w) && !IsKilledByBranch(io.core.brupdate, ldq_wakeup_e.bits.uop)))
  val fired_hella_incoming = RegNext(will_fire_hella_incoming)
  val fired_hella_wakeup   = RegNext(will_fire_hella_wakeup)

  val mem_incoming_uop     = RegNext(widthMap(w => UpdateBrMask(io.core.brupdate, exe_req(w).bits.uop)))
  val mem_ldq_incoming_e   = RegNext(widthMap(w => UpdateBrMask(io.core.brupdate, ldq_incoming_e(w))))
  val mem_stq_incoming_e   = RegNext(widthMap(w => UpdateBrMask(io.core.brupdate, stq_incoming_e(w))))
  val mem_ldq_wakeup_e     = RegNext(UpdateBrMask(io.core.brupdate, ldq_wakeup_e))
  val mem_ldq_retry_e      = RegNext(UpdateBrMask(io.core.brupdate, ldq_retry_e))
  val mem_stq_retry_e      = RegNext(UpdateBrMask(io.core.brupdate, stq_retry_e))
  val mem_ldq_e            = widthMap(w =>
                             Mux(fired_load_incoming(w), mem_ldq_incoming_e(w),
                             Mux(fired_load_retry   (w), mem_ldq_retry_e,
                             Mux(fired_load_wakeup  (w), mem_ldq_wakeup_e, (0.U).asTypeOf(Valid(new LDQEntry))))))
  val mem_stq_e            = widthMap(w =>
                             Mux(fired_stad_incoming(w) ||
                                 fired_sta_incoming (w), mem_stq_incoming_e(w),
                             Mux(fired_sta_retry    (w), mem_stq_retry_e, (0.U).asTypeOf(Valid(new STQEntry)))))
  val mem_stdf_uop         = RegNext(UpdateBrMask(io.core.brupdate, io.core.fp_stdata.bits.uop))


  val mem_tlb_miss             = RegNext(exe_tlb_miss)
  val mem_tlb_uncacheable      = RegNext(exe_tlb_uncacheable)
  val mem_paddr                = RegNext(widthMap(w => dmem_req(w).bits.addr))

  // Task 1: Clr ROB busy bit
  val clr_bsy_valid   = RegInit(widthMap(w => false.B))
  val clr_bsy_rob_idx = Reg(Vec(memWidth, UInt(robAddrSz.W)))
  val clr_bsy_brmask  = Reg(Vec(memWidth, UInt(maxBrCount.W)))

  for (w <- 0 until memWidth) {
    clr_bsy_valid   (w) := false.B
    clr_bsy_rob_idx (w) := 0.U
    clr_bsy_brmask  (w) := 0.U


    when (fired_stad_incoming(w)) {
      clr_bsy_valid   (w) := mem_stq_incoming_e(w).valid           &&
                            !mem_tlb_miss(w)                       &&
                            !mem_stq_incoming_e(w).bits.uop.is_amo &&
                            !IsKilledByBranch(io.core.brupdate, mem_stq_incoming_e(w).bits.uop)
      clr_bsy_rob_idx (w) := mem_stq_incoming_e(w).bits.uop.rob_idx
      clr_bsy_brmask  (w) := GetNewBrMask(io.core.brupdate, mem_stq_incoming_e(w).bits.uop)
    } .elsewhen (fired_sta_incoming(w)) {
      clr_bsy_valid   (w) := mem_stq_incoming_e(w).valid            &&
                             mem_stq_incoming_e(w).bits.data.valid  &&
                            !mem_tlb_miss(w)                        &&
                            !mem_stq_incoming_e(w).bits.uop.is_amo  &&
                            !IsKilledByBranch(io.core.brupdate, mem_stq_incoming_e(w).bits.uop)
      clr_bsy_rob_idx (w) := mem_stq_incoming_e(w).bits.uop.rob_idx
      clr_bsy_brmask  (w) := GetNewBrMask(io.core.brupdate, mem_stq_incoming_e(w).bits.uop)
    } .elsewhen (fired_std_incoming(w)) {
      clr_bsy_valid   (w) := mem_stq_incoming_e(w).valid                 &&
                             mem_stq_incoming_e(w).bits.addr.valid       &&
                            !mem_stq_incoming_e(w).bits.addr_is_virtual  &&
                            !mem_stq_incoming_e(w).bits.uop.is_amo       &&
                            !IsKilledByBranch(io.core.brupdate, mem_stq_incoming_e(w).bits.uop)
      clr_bsy_rob_idx (w) := mem_stq_incoming_e(w).bits.uop.rob_idx
      clr_bsy_brmask  (w) := GetNewBrMask(io.core.brupdate, mem_stq_incoming_e(w).bits.uop)
    } .elsewhen (fired_sfence(w)) {
      clr_bsy_valid   (w) := (w == 0).B // SFence proceeds down all paths, only allow one to clr the rob
      clr_bsy_rob_idx (w) := mem_incoming_uop(w).rob_idx
      clr_bsy_brmask  (w) := GetNewBrMask(io.core.brupdate, mem_incoming_uop(w))
    } .elsewhen (fired_sta_retry(w)) {
      clr_bsy_valid   (w) := mem_stq_retry_e.valid            &&
                             mem_stq_retry_e.bits.data.valid  &&
                            !mem_tlb_miss(w)                  &&
                            !mem_stq_retry_e.bits.uop.is_amo  &&
                            !IsKilledByBranch(io.core.brupdate, mem_stq_retry_e.bits.uop)
      clr_bsy_rob_idx (w) := mem_stq_retry_e.bits.uop.rob_idx
      clr_bsy_brmask  (w) := GetNewBrMask(io.core.brupdate, mem_stq_retry_e.bits.uop)
    }

    io.core.clr_bsy(w).valid := clr_bsy_valid(w) &&
                               !IsKilledByBranch(io.core.brupdate, clr_bsy_brmask(w)) &&
                               !io.core.exception && !RegNext(io.core.exception) && !RegNext(RegNext(io.core.exception))
    io.core.clr_bsy(w).bits  := clr_bsy_rob_idx(w)
  }

  val stdf_clr_bsy_valid   = RegInit(false.B)
  val stdf_clr_bsy_rob_idx = Reg(UInt(robAddrSz.W))
  val stdf_clr_bsy_brmask  = Reg(UInt(maxBrCount.W))
  stdf_clr_bsy_valid   := false.B
  stdf_clr_bsy_rob_idx := 0.U
  stdf_clr_bsy_brmask  := 0.U
  when (fired_stdf_incoming) {
    val s_idx = mem_stdf_uop.stq_idx
    stdf_clr_bsy_valid   := stq(s_idx).valid                 &&
                            stq(s_idx).bits.addr.valid       &&
                            !stq(s_idx).bits.addr_is_virtual &&
                            !stq(s_idx).bits.uop.is_amo      &&
                            !IsKilledByBranch(io.core.brupdate, mem_stdf_uop)
    stdf_clr_bsy_rob_idx := mem_stdf_uop.rob_idx
    stdf_clr_bsy_brmask  := GetNewBrMask(io.core.brupdate, mem_stdf_uop)
  }



  io.core.clr_bsy(memWidth).valid := stdf_clr_bsy_valid &&
                                    !IsKilledByBranch(io.core.brupdate, stdf_clr_bsy_brmask) &&
                                    !io.core.exception && !RegNext(io.core.exception) && !RegNext(RegNext(io.core.exception))
  io.core.clr_bsy(memWidth).bits  := stdf_clr_bsy_rob_idx



  // Task 2: Do LD-LD. ST-LD searches for ordering failures
  //         Do LD-ST search for forwarding opportunities
  // We have the opportunity to kill a request we sent last cycle. Use it wisely!

  // We translated a store last cycle
  val do_st_search = widthMap(w => (fired_stad_incoming(w) || fired_sta_incoming(w) || fired_sta_retry(w)) && !mem_tlb_miss(w))
  // We translated a load last cycle
  val do_ld_search = widthMap(w => ((fired_load_incoming(w) || fired_load_retry(w)) && !mem_tlb_miss(w)) ||
                     fired_load_wakeup(w))
  // We are making a local line visible to other harts
  val do_release_search = widthMap(w => fired_release(w))

  // Store addrs don't go to memory yet, get it from the TLB response
  // Load wakeups don't go through TLB, get it through memory
  // Load incoming and load retries go through both

  val lcam_addr  = widthMap(w => Mux(fired_stad_incoming(w) || fired_sta_incoming(w) || fired_sta_retry(w),
                                     RegNext(exe_tlb_paddr(w)), mem_paddr(w)))
  val lcam_uop   = widthMap(w => Mux(do_st_search(w), mem_stq_e(w).bits.uop,
                                 Mux(do_ld_search(w), mem_ldq_e(w).bits.uop, NullMicroOp)))

  val lcam_mask  = widthMap(w => GenByteMask(lcam_addr(w), lcam_uop(w).mem_size))
  val lcam_st_dep_mask = widthMap(w => mem_ldq_e(w).bits.st_dep_mask)
  val lcam_is_release = widthMap(w => fired_release(w))
  val lcam_ldq_idx  = widthMap(w =>
                      Mux(fired_load_incoming(w), mem_incoming_uop(w).ldq_idx,
                      Mux(fired_load_wakeup  (w), RegNext(ldq_wakeup_idx),
                      Mux(fired_load_retry   (w), RegNext(ldq_retry_idx), 0.U))))
  val lcam_stq_idx  = widthMap(w =>
                      Mux(fired_stad_incoming(w) ||
                          fired_sta_incoming (w), mem_incoming_uop(w).stq_idx,
                      Mux(fired_sta_retry    (w), RegNext(stq_retry_idx), 0.U)))

  val can_forward = WireInit(widthMap(w =>
    Mux(fired_load_incoming(w) || fired_load_retry(w), !mem_tlb_uncacheable(w),
      !ldq(lcam_ldq_idx(w)).bits.addr_is_uncacheable)))

  // Mask of stores which we conflict on address with
  val ldst_addr_matches    = WireInit(widthMap(w => VecInit((0 until numStqEntries).map(x=>false.B))))
  // Mask of stores which we can forward from
  val ldst_forward_matches = WireInit(widthMap(w => VecInit((0 until numStqEntries).map(x=>false.B))))

  val executing_loads  = WireInit(VecInit((0 until numLdqEntries).map(x=>false.B))) // Loads which are firing (searching the LDQ/STQ) in this stage
  val failed_loads     = WireInit(VecInit((0 until numLdqEntries).map(x=>false.B))) // Loads which we will report as failures (throws a mini-exception)
  val succeeding_loads = WireInit(VecInit((0 until numLdqEntries).map(x=>false.B))) // Loads which are responding to core in the next stage
  val nacking_loads    = WireInit(VecInit((0 until numLdqEntries).map(x=>false.B))) // Loads which are being nacked by dcache in the next stage

  for (w <- 0 until memWidth) {
    when (do_ld_search(w)) {
      executing_loads(lcam_ldq_idx(w)) := true.B
    }
  }

  for (i <- 0 until numLdqEntries) {
    val l_valid = ldq(i).valid
    val l_bits  = ldq(i).bits
    val l_addr  = ldq(i).bits.addr.bits
    val l_mask  = GenByteMask(l_addr, l_bits.uop.mem_size)


    val block_addr_matches = widthMap(w => lcam_addr(w) >> blockOffBits === l_addr >> blockOffBits)
    val dword_addr_matches = widthMap(w => block_addr_matches(w) && lcam_addr(w)(blockOffBits-1,3) === l_addr(blockOffBits-1,3))
    val mask_match = widthMap(w => (l_mask & lcam_mask(w)) === l_mask)
    val l_is_succeeding = succeeding_loads(i)

    // Searcher is a store
    for (w <- 0 until memWidth) {
      when (do_release_search(w) &&
            l_valid              &&
            l_bits.addr.valid    &&
            block_addr_matches(w)) {
        // This load has been observed, so if a younger load to the same address has not
        // executed yet, this load must be squashed
        ldq(i).bits.observed := true.B
      } .elsewhen (do_st_search(w)                                                                                             &&
                   l_valid                                                                                                     &&
                   l_bits.addr.valid                                                                                           &&
                   ((l_bits.executed && !l_bits.execute_ignore && !executing_loads(i)) || l_bits.succeeded || l_is_succeeding) &&
                   !l_bits.addr_is_virtual                                                                                     &&
                   l_bits.st_dep_mask(lcam_stq_idx(w))                                                                         &&
                   dword_addr_matches(w)) {
        val forwarded_is_older = IsOlder(l_bits.forward_stq_idx, lcam_stq_idx(w), l_bits.youngest_stq_idx)
        // We are older than this load, which overlapped us.
        when (!l_bits.forward_std_val || // If the load wasn't forwarded, it definitely failed
          ((l_bits.forward_stq_idx =/= lcam_stq_idx(w)) && forwarded_is_older)) { // If the load forwarded from us, we might be ok
          when (l_bits.succeeded || l_is_succeeding) { // If the younger load already succeeded, we are screwed. Throw order fail
            ldq(i).bits.order_fail := true.B
            failed_loads(i)        := true.B
          } .otherwise { // If the younger load hasn't responded yet, tell it to kill its response
            ldq(i).bits.execute_ignore := true.B
          }
        }
      } .elsewhen (do_ld_search(w)            &&
                   l_valid                    &&
                   l_bits.addr.valid          &&
                   !l_bits.addr_is_virtual    &&
                   dword_addr_matches(w)      &&
                   ((lcam_mask(w) & l_mask) =/= 0.U)) {
        val searcher_is_older = IsOlder(lcam_ldq_idx(w), i.U, ldq_head)
        when (searcher_is_older) {
          when (l_bits.executed        &&
                !l_bits.execute_ignore &&
                !executing_loads(i)    && // If the load is proceeding in parallel we don't need to kill it
                l_bits.observed) {        // Its only a ordering failure if the cache line was observed between the younger load and us
            when (l_bits.succeeded || l_is_succeeding) { // If the younger load is executing and succeeded, we are screwed. Throw order fail
              ldq(i).bits.order_fail := true.B
              failed_loads(i)        := true.B
            } .otherwise { // The younger load hasn't returned yet, we can kill its response
              ldq(i).bits.execute_ignore := true.B
            }
          }
        } .elsewhen (lcam_ldq_idx(w) =/= i.U) {
          // The load is older, and either it hasn't executed, it was nacked, or it is ignoring its response
          // we need to kill ourselves, and prevent forwarding
          val older_nacked = nacking_loads(i)
          when (!l_bits.executed || older_nacked || l_bits.execute_ignore) {
            io.dmem.s1_kill(w)                 := RegNext(dmem_req_fire(w))
            ldq(lcam_ldq_idx(w)).bits.executed := false.B
            can_forward(w)                     := false.B
          }
        }
      }
    }
  }
  for (i <- 0 until numStqEntries) {
    val s_addr = stq(i).bits.addr.bits
    val s_uop  = stq(i).bits.uop
    val dword_addr_matches = widthMap(w =>
                             ( stq(i).bits.addr.valid      &&
                              !stq(i).bits.addr_is_virtual &&
                              (s_addr(corePAddrBits-1,3) === lcam_addr(w)(corePAddrBits-1,3))))
    val write_mask = GenByteMask(s_addr, s_uop.mem_size)
    for (w <- 0 until memWidth) {
      when (do_ld_search(w) && stq(i).valid && lcam_st_dep_mask(w)(i)) {
        when (((lcam_mask(w) & write_mask) === lcam_mask(w)) && !s_uop.is_fence && dword_addr_matches(w) && can_forward(w))
        {
          ldst_addr_matches(w)(i)            := true.B
          ldst_forward_matches(w)(i)         := true.B
          io.dmem.s1_kill(w)                 := RegNext(dmem_req_fire(w))
          ldq(lcam_ldq_idx(w)).bits.executed := false.B
        }
          .elsewhen (((lcam_mask(w) & write_mask) =/= 0.U) && dword_addr_matches(w))
        {
          ldst_addr_matches(w)(i)            := true.B
          io.dmem.s1_kill(w)                 := RegNext(dmem_req_fire(w))
          ldq(lcam_ldq_idx(w)).bits.executed := false.B
        }
          .elsewhen (s_uop.is_fence || s_uop.is_amo)
        {
          ldst_addr_matches(w)(i)            := true.B
          io.dmem.s1_kill(w)                 := RegNext(dmem_req_fire(w))
          ldq(lcam_ldq_idx(w)).bits.executed := false.B
        }
      }
    }
  }

  // Find the youngest store which the load is dependent on
  val forwarding_age_logic = Seq.fill(memWidth) { Module(new ForwardingAgeLogic(numStqEntries)) }
  for (w <- 0 until memWidth) {
    forwarding_age_logic(w).io.addr_matches    := ldst_addr_matches(w).asUInt
    forwarding_age_logic(w).io.youngest_st_idx := lcam_uop(w).stq_idx
  }
  val forwarding_idx = widthMap(w => forwarding_age_logic(w).io.forwarding_idx)

  // Forward if st-ld forwarding is possible from the writemask and loadmask
  val mem_forward_valid       = widthMap(w =>
                                (ldst_forward_matches(w)(forwarding_idx(w))        &&
                                 !IsKilledByBranch(io.core.brupdate, lcam_uop(w))    &&
                                 !io.core.exception && !RegNext(io.core.exception)))
  val mem_forward_ldq_idx     = lcam_ldq_idx
  val mem_forward_ld_addr     = lcam_addr
  val mem_forward_stq_idx     = forwarding_idx

  // Task 3: Clr unsafe bit in ROB for succesful translations
  //         Delay this a cycle to avoid going ahead of the exception broadcast
  //         The unsafe bit is cleared on the first translation, so no need to fire for load wakeups
  for (w <- 0 until memWidth) {
    io.core.clr_unsafe(w).valid := RegNext((do_st_search(w) || do_ld_search(w)) && !fired_load_wakeup(w))
    io.core.clr_unsafe(w).bits  := RegNext(lcam_uop(w).rob_idx)
  }

  // detect which loads get marked as failures, but broadcast to the ROB the oldest failing load
  // TODO encapsulate this in an age-based  priority-encoder
  //   val l_idx = AgePriorityEncoder((Vec(Vec.tabulate(numLdqEntries)(i => failed_loads(i) && i.U >= laq_head)
  //   ++ failed_loads)).asUInt)
  val temp_bits = (VecInit(VecInit.tabulate(numLdqEntries)(i =>
    failed_loads(i) && i.U >= ldq_head) ++ failed_loads)).asUInt
  val l_idx = PriorityEncoder(temp_bits)

  // one exception port, but multiple causes!
  // - 1) the incoming store-address finds a faulting load (it is by definition younger)
  // - 2) the incoming load or store address is excepting. It must be older and thus takes precedent.
  val r_xcpt_valid = RegInit(false.B)
  val r_xcpt       = Reg(new Exception)

  val ld_xcpt_valid = failed_loads.reduce(_|_)
  val ld_xcpt_uop   = ldq(Mux(l_idx >= numLdqEntries.U, l_idx - numLdqEntries.U, l_idx)).bits.uop

  val use_mem_xcpt = (mem_xcpt_valid && IsOlder(mem_xcpt_uop.rob_idx, ld_xcpt_uop.rob_idx, io.core.rob_head_idx)) || !ld_xcpt_valid

  val xcpt_uop = Mux(use_mem_xcpt, mem_xcpt_uop, ld_xcpt_uop)

  r_xcpt_valid := (ld_xcpt_valid || mem_xcpt_valid) &&
                   !io.core.exception &&
                   !IsKilledByBranch(io.core.brupdate, xcpt_uop)
  r_xcpt.uop         := xcpt_uop
  r_xcpt.uop.br_mask := GetNewBrMask(io.core.brupdate, xcpt_uop)
  r_xcpt.cause       := Mux(use_mem_xcpt, mem_xcpt_cause, MINI_EXCEPTION_MEM_ORDERING)
  r_xcpt.badvaddr    := mem_xcpt_vaddr // TODO is there another register we can use instead?

  io.core.lxcpt.valid := r_xcpt_valid && !io.core.exception && !IsKilledByBranch(io.core.brupdate, r_xcpt.uop)
  io.core.lxcpt.bits  := r_xcpt

  // Task 4: Speculatively wakeup loads 1 cycle before they come back
  io.core.spec_ld_wakeup.valid := enableFastLoadUse.B          &&
                                  fired_load_incoming(0)       &&
                                  !mem_incoming_uop(0).fp_val  &&
                                  mem_incoming_uop(0).pdst =/= 0.U
  io.core.spec_ld_wakeup.bits  := mem_incoming_uop(0).pdst
  // TODO: Do this on retry? Wakeup?



  //-------------------------------------------------------------
  //-------------------------------------------------------------
  // Writeback Cycle (St->Ld Forwarding Path)
  //-------------------------------------------------------------
  //-------------------------------------------------------------

  val wb_forward_valid    = RegNext(mem_forward_valid)
  val wb_forward_ldq_idx  = RegNext(mem_forward_ldq_idx)
  val wb_forward_ld_addr  = RegNext(mem_forward_ld_addr)
  val wb_forward_stq_idx  = RegNext(mem_forward_stq_idx)

  // Handle Memory Responses and nacks
  //----------------------------------
  for (w <- 0 until memWidth) {
    io.core.exe(w).iresp.valid := false.B
    io.core.exe(w).fresp.valid := false.B
  }

  val dmem_resp_fired = WireInit(widthMap(w => false.B))

  for (w <- 0 until memWidth) {
    // Handle nacks
    when (io.dmem.nack(w).valid)
    {
      // We have to re-execute this!
      when (io.dmem.nack(w).bits.is_hella)
      {
        assert(hella_state === h_wait || hella_state === h_dead)
      }
        .elsewhen (io.dmem.nack(w).bits.uop.uses_ldq)
      {
        assert(ldq(io.dmem.nack(w).bits.uop.ldq_idx).bits.executed)
        ldq(io.dmem.nack(w).bits.uop.ldq_idx).bits.executed  := false.B
        ldq(io.dmem.nack(w).bits.uop.ldq_idx).bits.execute_ignore  := false.B
        nacking_loads(io.dmem.nack(w).bits.uop.ldq_idx) := true.B
      }
        .otherwise
      {
        assert(io.dmem.nack(w).bits.uop.uses_stq)
        when (IsOlder(io.dmem.nack(w).bits.uop.stq_idx, stq_execute_head, stq_head)) {
          stq_execute_head := io.dmem.nack(w).bits.uop.stq_idx
        }
      }
    }
    // Handle the response
    when (io.dmem.resp(w).valid)
    {
      when (io.dmem.resp(w).bits.uop.uses_ldq)
      {
        assert(!io.dmem.resp(w).bits.is_hella)
        val ldq_idx = io.dmem.resp(w).bits.uop.ldq_idx
        val send_iresp = ldq(ldq_idx).bits.uop.dst_rtype === RT_FIX
        val send_fresp = ldq(ldq_idx).bits.uop.dst_rtype === RT_FLT

        io.core.exe(w).iresp.bits.uop  := ldq(ldq_idx).bits.uop
        io.core.exe(w).fresp.bits.uop  := ldq(ldq_idx).bits.uop
        io.core.exe(w).iresp.valid     := send_iresp && !ldq(ldq_idx).bits.execute_ignore
        io.core.exe(w).iresp.bits.data := io.dmem.resp(w).bits.data
        io.core.exe(w).fresp.valid     := send_fresp && !ldq(ldq_idx).bits.execute_ignore
        io.core.exe(w).fresp.bits.data := io.dmem.resp(w).bits.data

        assert(send_iresp ^ send_fresp)
        dmem_resp_fired(w) := true.B

        ldq(ldq_idx).bits.succeeded      := io.core.exe(w).iresp.valid || io.core.exe(w).fresp.valid
        ldq(ldq_idx).bits.execute_ignore := false.B
        when (ldq(ldq_idx).bits.execute_ignore) {
          // We were told to ignore this response because of order fail
          // Clear the execute bit, so we can re-fire this load
          ldq(ldq_idx).bits.executed := false.B
        }

        ldq(ldq_idx).bits.debug_wb_data  := io.dmem.resp(w).bits.data
      }
        .elsewhen (io.dmem.resp(w).bits.uop.uses_stq)
      {
        assert(!io.dmem.resp(w).bits.is_hella)
        stq(io.dmem.resp(w).bits.uop.stq_idx).bits.succeeded := true.B
        when (io.dmem.resp(w).bits.uop.is_amo) {
          dmem_resp_fired(w) := true.B
          io.core.exe(w).iresp.valid     := true.B
          io.core.exe(w).iresp.bits.uop  := stq(io.dmem.resp(w).bits.uop.stq_idx).bits.uop
          io.core.exe(w).iresp.bits.data := io.dmem.resp(w).bits.data

          stq(io.dmem.resp(w).bits.uop.stq_idx).bits.debug_wb_data := io.dmem.resp(w).bits.data
        }
      }
    }


    when (dmem_resp_fired(w) && wb_forward_valid(w))
    {
      // Twiddle thumbs. Can't forward because dcache response takes precedence
    }
      .elsewhen (!dmem_resp_fired(w) && wb_forward_valid(w))
    {
      val f_idx       = wb_forward_ldq_idx(w)
      val forward_uop = ldq(f_idx).bits.uop
      val stq_e       = stq(wb_forward_stq_idx(w))
      val data_ready  = stq_e.bits.data.valid
      val live        = !IsKilledByBranch(io.core.brupdate, forward_uop)
      val storegen = new freechips.rocketchip.rocket.StoreGen(
                                stq_e.bits.uop.mem_size, stq_e.bits.addr.bits,
                                stq_e.bits.data.bits, coreDataBytes)
      val loadgen  = new freechips.rocketchip.rocket.LoadGen(
                                forward_uop.mem_size, forward_uop.mem_signed,
                                wb_forward_ld_addr(w),
                                storegen.data, false.B, coreDataBytes)

      io.core.exe(w).iresp.valid := (forward_uop.dst_rtype === RT_FIX) && data_ready && live
      io.core.exe(w).fresp.valid := (forward_uop.dst_rtype === RT_FLT) && data_ready && live
      io.core.exe(w).iresp.bits.uop  := forward_uop
      io.core.exe(w).fresp.bits.uop  := forward_uop
      io.core.exe(w).iresp.bits.data := loadgen.data
      io.core.exe(w).fresp.bits.data := loadgen.data

      when (data_ready && live) {
        ldq(f_idx).bits.succeeded := data_ready
        ldq(f_idx).bits.forward_std_val := true.B
        ldq(f_idx).bits.forward_stq_idx := wb_forward_stq_idx(w)

        ldq(f_idx).bits.debug_wb_data   := loadgen.data
      }
      assert(!ldq(f_idx).bits.execute_ignore)
    }
    when (io.core.exe(w).iresp.valid && io.core.exe(w).iresp.bits.uop.uses_ldq) {
      succeeding_loads(io.core.exe(w).iresp.bits.uop.ldq_idx) := true.B
    } .elsewhen (io.core.exe(w).fresp.valid && io.core.exe(w).fresp.bits.uop.uses_ldq) {
      succeeding_loads(io.core.exe(w).fresp.bits.uop.ldq_idx) := true.B
    }
  }

  // TODO do this for an n-wide lsu
  val spec_ld_miss = RegNext(io.core.spec_ld_wakeup.valid) &&
    !(io.core.exe(0).iresp.valid && io.core.exe(0).iresp.bits.uop.ldq_idx === RegNext(mem_incoming_uop(0).ldq_idx))
  io.core.ld_miss := Mux(spec_ld_miss, RegNext(mem_incoming_uop(0).pdst_col), 0.U)

  //-------------------------------------------------------------
  //-------------------------------------------------------------
  // Kill speculated entries on branch mispredict
  //-------------------------------------------------------------
  //-------------------------------------------------------------

  // Kill stores
  val st_brkilled_mask = Wire(Vec(numStqEntries, Bool()))
  for (i <- 0 until numStqEntries)
  {
    st_brkilled_mask(i) := false.B

    when (stq(i).valid)
    {
      stq(i).bits.uop.br_mask := GetNewBrMask(io.core.brupdate, stq(i).bits.uop.br_mask)

      when (IsKilledByBranch(io.core.brupdate, stq(i).bits.uop))
      {
        stq(i).valid           := false.B
        stq(i).bits.addr.valid := false.B
        stq(i).bits.data.valid := false.B
        st_brkilled_mask(i)    := true.B
      }
    }

    assert (!(IsKilledByBranch(io.core.brupdate, stq(i).bits.uop) && stq(i).valid && stq(i).bits.committed),
      "Branch is trying to clear a committed store.")
  }

  // Kill loads
  for (i <- 0 until numLdqEntries)
  {
    when (ldq(i).valid)
    {
      ldq(i).bits.uop.br_mask := GetNewBrMask(io.core.brupdate, ldq(i).bits.uop.br_mask)
      when (IsKilledByBranch(io.core.brupdate, ldq(i).bits.uop))
      {
        ldq(i).valid           := false.B
        ldq(i).bits.addr.valid := false.B
      }
    }
  }

  //-------------------------------------------------------------
  when (io.core.brupdate.b2.mispredict && !io.core.exception)
  {
    stq_tail := io.core.brupdate.b2.uop.stq_idx
    ldq_tail := io.core.brupdate.b2.uop.ldq_idx
  }

  //-------------------------------------------------------------
  //-------------------------------------------------------------
  // dequeue old entries on commit
  //-------------------------------------------------------------
  //-------------------------------------------------------------

  var temp_stq_commit_head = stq_commit_head
  var temp_ldq_head        = ldq_head
  for (w <- 0 until coreWidth)
  {
    val commit_store = io.core.commit.valids(w) && io.core.commit.uops(w).uses_stq
    val commit_load  = io.core.commit.valids(w) && io.core.commit.uops(w).uses_ldq
    val idx = Mux(commit_store, temp_stq_commit_head, temp_ldq_head)
    when (commit_store)
    {
      stq(idx).bits.committed := true.B
    } .elsewhen (commit_load) {
      assert (ldq(idx).valid, "[lsu] trying to commit an un-allocated load entry.")
      assert ((ldq(idx).bits.executed || ldq(idx).bits.forward_std_val) && ldq(idx).bits.succeeded ,
        "[lsu] trying to commit an un-executed load entry.")

      ldq(idx).valid                 := false.B
      ldq(idx).bits.addr.valid       := false.B
      ldq(idx).bits.executed         := false.B
      ldq(idx).bits.succeeded        := false.B
      ldq(idx).bits.order_fail       := false.B
      ldq(idx).bits.forward_std_val  := false.B

    }

    if (MEMTRACE_PRINTF) {
      when (commit_store || commit_load) {
        val uop    = Mux(commit_store, stq(idx).bits.uop, ldq(idx).bits.uop)
        val addr   = Mux(commit_store, stq(idx).bits.addr.bits, ldq(idx).bits.addr.bits)
        val stdata = Mux(commit_store, stq(idx).bits.data.bits, 0.U)
        val wbdata = Mux(commit_store, stq(idx).bits.debug_wb_data, ldq(idx).bits.debug_wb_data)
        printf("MT %x %x %x %x %x %x %x\n",
          io.core.tsc_reg, uop.uopc, uop.mem_cmd, uop.mem_size, addr, stdata, wbdata)
      }
    }

    temp_stq_commit_head = Mux(commit_store,
                               WrapInc(temp_stq_commit_head, numStqEntries),
                               temp_stq_commit_head)

    temp_ldq_head        = Mux(commit_load,
                               WrapInc(temp_ldq_head, numLdqEntries),
                               temp_ldq_head)
  }
  stq_commit_head := temp_stq_commit_head
  ldq_head        := temp_ldq_head

  // store has been committed AND successfully sent data to memory
  when (stq(stq_head).valid && stq(stq_head).bits.committed)
  {
    when (stq(stq_head).bits.uop.is_fence && !io.dmem.ordered) {
      io.dmem.force_order := true.B
      store_needs_order   := true.B
    }
    clear_store := Mux(stq(stq_head).bits.uop.is_fence, io.dmem.ordered,
                                                        stq(stq_head).bits.succeeded)
  }

  when (clear_store)
  {
    stq(stq_head).valid           := false.B
    stq(stq_head).bits.addr.valid := false.B
    stq(stq_head).bits.data.valid := false.B
    stq(stq_head).bits.succeeded  := false.B
    stq(stq_head).bits.committed  := false.B

    stq_head := WrapInc(stq_head, numStqEntries)
    when (stq(stq_head).bits.uop.is_fence)
    {
      stq_execute_head := WrapInc(stq_execute_head, numStqEntries)
    }
  }


  // -----------------------
  // Hellacache interface
  // We need to time things like a HellaCache would
  io.hellacache.req.ready := false.B
  io.hellacache.s2_nack   := false.B
  io.hellacache.s2_xcpt   := (0.U).asTypeOf(new rocket.HellaCacheExceptions)
  io.hellacache.resp.valid := false.B
  when (hella_state === h_ready) {
    io.hellacache.req.ready := true.B
    when (io.hellacache.req.fire()) {
      hella_req   := io.hellacache.req.bits
      hella_state := h_s1
    }
  } .elsewhen (hella_state === h_s1) {
    can_fire_hella_incoming(memWidth-1) := true.B

    hella_data := io.hellacache.s1_data
    hella_xcpt := dtlb.io.resp(memWidth-1)

    when (io.hellacache.s1_kill) {
      when (will_fire_hella_incoming(memWidth-1) && dmem_req_fire(memWidth-1)) {
        hella_state := h_dead
      } .otherwise {
        hella_state := h_ready
      }
    } .elsewhen (will_fire_hella_incoming(memWidth-1) && dmem_req_fire(memWidth-1)) {
      hella_state := h_s2
    } .otherwise {
      hella_state := h_s2_nack
    }
  } .elsewhen (hella_state === h_s2_nack) {
    io.hellacache.s2_nack := true.B
    hella_state := h_ready
  } .elsewhen (hella_state === h_s2) {
    io.hellacache.s2_xcpt := hella_xcpt
    when (io.hellacache.s2_kill || hella_xcpt.asUInt =/= 0.U) {
      hella_state := h_dead
    } .otherwise {
      hella_state := h_wait
    }
  } .elsewhen (hella_state === h_wait) {
    for (w <- 0 until memWidth) {
      when (io.dmem.resp(w).valid && io.dmem.resp(w).bits.is_hella) {
        hella_state := h_ready

        io.hellacache.resp.valid       := true.B
        io.hellacache.resp.bits.addr   := hella_req.addr
        io.hellacache.resp.bits.tag    := hella_req.tag
        io.hellacache.resp.bits.cmd    := hella_req.cmd
        io.hellacache.resp.bits.signed := hella_req.signed
        io.hellacache.resp.bits.size   := hella_req.size
        io.hellacache.resp.bits.data   := io.dmem.resp(w).bits.data
      } .elsewhen (io.dmem.nack(w).valid && io.dmem.nack(w).bits.is_hella) {
        hella_state := h_replay
      }
    }
  } .elsewhen (hella_state === h_replay) {
    can_fire_hella_wakeup(memWidth-1) := true.B

    when (will_fire_hella_wakeup(memWidth-1) && dmem_req_fire(memWidth-1)) {
      hella_state := h_wait
    }
  } .elsewhen (hella_state === h_dead) {
    for (w <- 0 until memWidth) {
      when (io.dmem.resp(w).valid && io.dmem.resp(w).bits.is_hella) {
        hella_state := h_ready
      }
    }
  }

  //-------------------------------------------------------------
  // Exception / Reset

  // for the live_store_mask, need to kill stores that haven't been committed
  val st_exc_killed_mask = WireInit(VecInit((0 until numStqEntries).map(x=>false.B)))

  when (reset.asBool || io.core.exception)
  {
    ldq_head := 0.U
    ldq_tail := 0.U

    when (reset.asBool)
    {
      stq_head := 0.U
      stq_tail := 0.U
      stq_commit_head  := 0.U
      stq_execute_head := 0.U

      for (i <- 0 until numStqEntries)
      {
        stq(i).valid           := false.B
        stq(i).bits.addr.valid := false.B
        stq(i).bits.data.valid := false.B
        stq(i).bits.uop        := NullMicroOp
      }
    }
      .otherwise // exception
    {
      stq_tail := stq_commit_head

      for (i <- 0 until numStqEntries)
      {
        when (!stq(i).bits.committed && !stq(i).bits.succeeded)
        {
          stq(i).valid           := false.B
          stq(i).bits.addr.valid := false.B
          stq(i).bits.data.valid := false.B
          st_exc_killed_mask(i)  := true.B
        }
      }
    }

    for (i <- 0 until numLdqEntries)
    {
      ldq(i).valid           := false.B
      ldq(i).bits.addr.valid := false.B
      ldq(i).bits.executed   := false.B
    }
  }

  //-------------------------------------------------------------
  // Live Store Mask
  // track a bit-array of stores that are alive
  // (could maybe be re-produced from the stq_head/stq_tail, but need to know include spec_killed entries)

  // TODO is this the most efficient way to compute the live store mask?
  live_store_mask := next_live_store_mask &
                    ~(st_brkilled_mask.asUInt) &
                    ~(st_exc_killed_mask.asUInt)


}

/**
 * Object to take an address and generate an 8-bit mask of which bytes within a
 * double-word.
 */
object GenByteMask
{
   def apply(addr: UInt, size: UInt): UInt =
   {
      val mask = Wire(UInt(8.W))
      mask := MuxCase(255.U(8.W), Array(
                   (size === 0.U) -> (1.U(8.W) << addr(2,0)),
                   (size === 1.U) -> (3.U(8.W) << (addr(2,1) << 1.U)),
                   (size === 2.U) -> Mux(addr(2), 240.U(8.W), 15.U(8.W)),
                   (size === 3.U) -> 255.U(8.W)))
      mask
   }
}

/**
 * ...
 */
class ForwardingAgeLogic(num_entries: Int)(implicit p: Parameters) extends BoomModule()(p)
{
   val io = IO(new Bundle
   {
      val addr_matches    = Input(UInt(num_entries.W)) // bit vector of addresses that match
                                                       // between the load and the SAQ
      val youngest_st_idx = Input(UInt(stqAddrSz.W)) // needed to get "age"

      val forwarding_val  = Output(Bool())
      val forwarding_idx  = Output(UInt(stqAddrSz.W))
   })

   // generating mask that zeroes out anything younger than tail
   val age_mask = Wire(Vec(num_entries, Bool()))
   for (i <- 0 until num_entries)
   {
      age_mask(i) := true.B
      when (i.U >= io.youngest_st_idx) // currently the tail points PAST last store, so use >=
      {
         age_mask(i) := false.B
      }
   }

   // Priority encoder with moving tail: double length
   val matches = Wire(UInt((2*num_entries).W))
   matches := Cat(io.addr_matches & age_mask.asUInt,
                  io.addr_matches)

   val found_match = Wire(Bool())
   found_match       := false.B
   io.forwarding_idx := 0.U

   // look for youngest, approach from the oldest side, let the last one found stick
   for (i <- 0 until (2*num_entries))
   {
      when (matches(i))
      {
         found_match := true.B
         io.forwarding_idx := (i % num_entries).U
      }
   }

   io.forwarding_val := found_match
}<|MERGE_RESOLUTION|>--- conflicted
+++ resolved
@@ -285,13 +285,8 @@
     io.core.stq_full(w)    := stq_full
     io.core.dis_stq_idx(w) := st_enq_idx
 
-<<<<<<< HEAD
-    val dis_ld_val = io.core.dis_uops(w).valid && io.core.dis_uops(w).bits.uses_ldq
-    val dis_st_val = io.core.dis_uops(w).valid && io.core.dis_uops(w).bits.uses_stq
-=======
     val dis_ld_val = io.core.dis_uops(w).valid && io.core.dis_uops(w).bits.uses_ldq && !io.core.dis_uops(w).bits.exception
     val dis_st_val = io.core.dis_uops(w).valid && io.core.dis_uops(w).bits.uses_stq && !io.core.dis_uops(w).bits.exception
->>>>>>> bfcc665f
     when (dis_ld_val)
     {
       ldq(ld_enq_idx).valid                := true.B
