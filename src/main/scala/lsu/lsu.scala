//******************************************************************************
// Copyright (c) 2012 - 2018, The Regents of the University of California (Regents).
// All Rights Reserved. See LICENSE and LICENSE.SiFive for license details.
//------------------------------------------------------------------------------

//------------------------------------------------------------------------------
//------------------------------------------------------------------------------
// RISCV Out-of-Order Load/Store Unit
//------------------------------------------------------------------------------
//------------------------------------------------------------------------------
//
// Load/Store Unit is made up of the Load-Address Queue, the Store-Address
// Queue, and the Store-Data queue (LAQ, SAQ, and SDQ).
//
// Stores are sent to memory at (well, after) commit, loads are executed
// optimstically ASAP.  If a misspeculation was discovered, the pipeline is
// cleared. Loads put to sleep are retried.  If a LoadAddr and StoreAddr match,
// the Load can receive its data by forwarding data out of the Store-Data
// Queue.
//
// Currently, loads are sent to memory immediately, and in parallel do an
// associative search of the SAQ, on entering the LSU. If a hit on the SAQ
// search, the memory request is killed on the next cycle, and if the SDQ entry
// is valid, the store data is forwarded to the load (delayed to match the
// load-use delay to delay with the write-port structural hazard). If the store
// data is not present, or it's only a partial match (SB->LH), the load is put
// to sleep in the LAQ.
//
// Memory ordering violations are detected by stores at their addr-gen time by
// associatively searching the LAQ for newer loads that have been issued to
// memory.
//
// The store queue contains both speculated and committed stores.
//
// Only one port to memory... loads and stores have to fight for it, West Side
// Story style.
//
// TODO:
//    - Add predicting structure for ordering failures
//    - currently won't STD forward if DMEM is busy
//    - ability to turn off things if VM is disabled
//    - reconsider port count of the wakeup, retry stuff

package boom.lsu

import chisel3._
import chisel3.util._

import freechips.rocketchip.config.Parameters
import freechips.rocketchip.rocket
import freechips.rocketchip.tilelink._
import freechips.rocketchip.util.Str

import boom.common._
import boom.exu.{BrUpdateInfo, Exception, FuncUnitResp, CommitSignals, ExeUnitResp}
import boom.util.{BoolToChar, AgePriorityEncoder, IsKilledByBranch, GetNewBrMask, WrapInc, IsOlder, UpdateBrMask}

class LSUExeIO(implicit p: Parameters) extends BoomBundle()(p)
{
  // The "resp" of the maddrcalc is really a "req" to the LSU
  val req       = Flipped(new ValidIO(new FuncUnitResp(xLen)))
  // Send load data to regfiles
  val iresp    = new DecoupledIO(new boom.exu.ExeUnitResp(xLen))
  val fresp    = new DecoupledIO(new boom.exu.ExeUnitResp(xLen+1)) // TODO: Should this be fLen?
}

class BoomDCacheReq(implicit p: Parameters) extends BoomBundle()(p)
  with HasBoomUOP
{
  val addr  = UInt(coreMaxAddrBits.W)
  val data  = Bits(coreDataBits.W)
  val is_hella = Bool() // Is this the hellacache req? If so this is not tracked in LDQ or STQ
}

class BoomDCacheResp(implicit p: Parameters) extends BoomBundle()(p)
  with HasBoomUOP
{
  val data = Bits(coreDataBits.W)
  val is_hella = Bool()
}

class LSUDMemIO(implicit p: Parameters, edge: TLEdgeOut) extends BoomBundle()(p)
{
  // In LSU's dmem stage, send the request
  val req         = new DecoupledIO(Vec(memWidth, Valid(new BoomDCacheReq)))
  // In LSU's LCAM search stage, kill if order fail (or forwarding possible)
  val s1_kill     = Output(Vec(memWidth, Bool()))
  // Get a request any cycle
  val resp        = Flipped(Vec(memWidth, new ValidIO(new BoomDCacheResp)))
  // In our response stage, if we get a nack, we need to reexecute
  val nack        = Flipped(Vec(memWidth, new ValidIO(new BoomDCacheReq)))

  val brupdate       = Output(new BrUpdateInfo)
  val exception    = Output(Bool())
  val rob_pnr_idx  = Output(UInt(robAddrSz.W))
  val rob_head_idx = Output(UInt(robAddrSz.W))

  val release = Flipped(new DecoupledIO(new TLBundleC(edge.bundle)))

  // Clears prefetching MSHRs
  val force_order  = Output(Bool())
  val ordered     = Input(Bool())

  override def cloneType = new LSUDMemIO().asInstanceOf[this.type]
}

class LSUCoreIO(implicit p: Parameters) extends BoomBundle()(p)
{
  val exe = Vec(memWidth, new LSUExeIO)

  val dis_uops    = Flipped(Vec(coreWidth, Valid(new MicroOp)))
  val dis_ldq_idx = Output(Vec(coreWidth, UInt(ldqAddrSz.W)))
  val dis_stq_idx = Output(Vec(coreWidth, UInt(stqAddrSz.W)))

  val ldq_full    = Output(Vec(coreWidth, Bool()))
  val stq_full    = Output(Vec(coreWidth, Bool()))

  val fp_stdata   = Flipped(Decoupled(new ExeUnitResp(fLen)))

  val commit      = Input(new CommitSignals)
  val commit_load_at_rob_head = Input(Bool())

  // Stores clear busy bit when stdata is received
  // memWidth for int, 1 for fp (to avoid back-pressure fpstdat)
  val clr_bsy         = Output(Vec(memWidth + 1, Valid(UInt(robAddrSz.W))))

  // Speculatively safe load (barring memory ordering failure)
  val clr_unsafe      = Output(Vec(memWidth, Valid(UInt(robAddrSz.W))))

  // Tell the DCache to clear prefetches/speculating misses
  val fence_dmem   = Input(Bool())

  // Speculatively tell the IQs that we'll get load data back next cycle
  val spec_ld_wakeup = Output(Vec(memWidth, Valid(UInt(maxPregSz.W))))
  // Tell the IQs that the load we speculated last cycle was misspeculated
  val ld_miss      = Output(Bool())

  val brupdate       = Input(new BrUpdateInfo)
  val rob_pnr_idx  = Input(UInt(robAddrSz.W))
  val rob_head_idx = Input(UInt(robAddrSz.W))
  val exception    = Input(Bool())

  val fencei_rdy  = Output(Bool())

  val lxcpt       = Output(Valid(new Exception))

  val tsc_reg     = Input(UInt())
}

class LSUIO(implicit p: Parameters, edge: TLEdgeOut) extends BoomBundle()(p)
{
  val ptw   = new rocket.TLBPTWIO
  val core  = new LSUCoreIO
  val dmem  = new LSUDMemIO

  val hellacache = Flipped(new freechips.rocketchip.rocket.HellaCacheIO)
}

class LDQEntry(implicit p: Parameters) extends BoomBundle()(p)
    with HasBoomUOP
{
  val addr                = Valid(UInt(coreMaxAddrBits.W))
  val addr_is_virtual     = Bool() // Virtual address, we got a TLB miss
  val addr_is_uncacheable = Bool() // Uncacheable, wait until head of ROB to execute

  val executed            = Bool() // load sent to memory, reset by NACKs
  val succeeded           = Bool()
  val order_fail          = Bool()
  val observed            = Bool()

  val st_dep_mask         = UInt(numStqEntries.W) // list of stores older than us
  val youngest_stq_idx    = UInt(stqAddrSz.W) // index of the oldest store younger than us

  val forward_std_val     = Bool()
  val forward_stq_idx     = UInt(stqAddrSz.W) // Which store did we get the store-load forward from?

  val debug_wb_data       = UInt(xLen.W)
}

class STQEntry(implicit p: Parameters) extends BoomBundle()(p)
   with HasBoomUOP
{
  val addr                = Valid(UInt(coreMaxAddrBits.W))
  val addr_is_virtual     = Bool() // Virtual address, we got a TLB miss
  val data                = Valid(UInt(xLen.W))

  val committed           = Bool() // committed by ROB
  val succeeded           = Bool() // D$ has ack'd this, we don't need to maintain this anymore

  val debug_wb_data       = UInt(xLen.W)
}

class LSU(implicit p: Parameters, edge: TLEdgeOut) extends BoomModule()(p)
  with rocket.HasL1HellaCacheParameters
{
  val io = IO(new LSUIO)


  val ldq = Reg(Vec(numLdqEntries, Valid(new LDQEntry)))
  val stq = Reg(Vec(numStqEntries, Valid(new STQEntry)))



  val ldq_head         = Reg(UInt(ldqAddrSz.W))
  val ldq_tail         = Reg(UInt(ldqAddrSz.W))
  val stq_head         = Reg(UInt(stqAddrSz.W)) // point to next store to clear from STQ (i.e., send to memory)
  val stq_tail         = Reg(UInt(stqAddrSz.W))
  val stq_commit_head  = Reg(UInt(stqAddrSz.W)) // point to next store to commit
  val stq_execute_head = Reg(UInt(stqAddrSz.W)) // point to next store to execute


  // If we got a mispredict, the tail will be misaligned for 1 extra cycle
  assert (io.core.brupdate.b2.mispredict ||
          stq(stq_execute_head).valid ||
          stq_head === stq_execute_head ||
          stq_tail === stq_execute_head,
            "stq_execute_head got off track.")

  val h_ready :: h_s1 :: h_s2 :: h_s2_nack :: h_wait :: h_replay :: h_dead :: Nil = Enum(7)
  // s1 : do TLB, if success and not killed, fire request go to h_s2
  //      store s1_data to register
  //      if tlb miss, go to s2_nack
  //      if don't get TLB, go to s2_nack
  //      store tlb xcpt
  // s2 : If kill, go to dead
  //      If tlb xcpt, send tlb xcpt, go to dead
  // s2_nack : send nack, go to dead
  // wait : wait for response, if nack, go to replay
  // replay : refire request, use already translated address
  // dead : wait for response, ignore it
  val hella_state           = RegInit(h_ready)
  val hella_req             = Reg(new rocket.HellaCacheReq)
  val hella_data            = Reg(new rocket.HellaCacheWriteData)
  val hella_paddr           = Reg(UInt(paddrBits.W))
  val hella_xcpt            = Reg(new rocket.HellaCacheExceptions)


  val dtlb = Module(new NBDTLB(
    instruction = false, lgMaxSize = log2Ceil(coreDataBytes), rocket.TLBConfig(dcacheParams.nTLBEntries)))

  io.ptw <> dtlb.io.ptw


  val clear_store     = WireInit(false.B)
  val live_store_mask = RegInit(0.U(numStqEntries.W))
  var next_live_store_mask = Mux(clear_store, live_store_mask & ~(1.U << stq_head),
                                              live_store_mask)


  def widthMap[T <: Data](f: Int => T) = VecInit((0 until memWidth).map(f))


  //-------------------------------------------------------------
  //-------------------------------------------------------------
  // Enqueue new entries
  //-------------------------------------------------------------
  //-------------------------------------------------------------

  // This is a newer store than existing loads, so clear the bit in all the store dependency masks
  for (i <- 0 until numLdqEntries)
  {
    when (clear_store)
    {
      ldq(i).bits.st_dep_mask := ldq(i).bits.st_dep_mask & ~(1.U << stq_head)
    }
  }

  // Decode stage
  var ld_enq_idx = ldq_tail
  var st_enq_idx = stq_tail

  val stq_nonempty = (0 until numStqEntries).map{ i => stq(i).valid }.reduce(_||_) =/= 0.U

  var ldq_full = Bool()
  var stq_full = Bool()

  for (w <- 0 until coreWidth)
  {
    ldq_full = WrapInc(ld_enq_idx, numLdqEntries) === ldq_head
    io.core.ldq_full(w)    := ldq_full
    io.core.dis_ldq_idx(w) := ld_enq_idx

    stq_full = WrapInc(st_enq_idx, numStqEntries) === stq_head
    io.core.stq_full(w)    := stq_full
    io.core.dis_stq_idx(w) := st_enq_idx

    val dis_ld_val = io.core.dis_uops(w).valid && io.core.dis_uops(w).bits.uses_ldq && !io.core.dis_uops(w).bits.exception
    val dis_st_val = io.core.dis_uops(w).valid && io.core.dis_uops(w).bits.uses_stq && !io.core.dis_uops(w).bits.exception
    when (dis_ld_val)
    {
      ldq(ld_enq_idx).valid                := true.B
      ldq(ld_enq_idx).bits.uop             := io.core.dis_uops(w).bits
      ldq(ld_enq_idx).bits.youngest_stq_idx  := st_enq_idx
      ldq(ld_enq_idx).bits.st_dep_mask     := next_live_store_mask

      ldq(ld_enq_idx).bits.addr.valid      := false.B
      ldq(ld_enq_idx).bits.executed        := false.B
      ldq(ld_enq_idx).bits.succeeded       := false.B
      ldq(ld_enq_idx).bits.order_fail      := false.B
      ldq(ld_enq_idx).bits.observed        := false.B
      ldq(ld_enq_idx).bits.forward_std_val := false.B

      assert (ld_enq_idx === io.core.dis_uops(w).bits.ldq_idx, "[lsu] mismatch enq load tag.")
      assert (!ldq(ld_enq_idx).valid, "[lsu] Enqueuing uop is overwriting ldq entries")
    }
      .elsewhen (dis_st_val)
    {
      stq(st_enq_idx).valid           := true.B
      stq(st_enq_idx).bits.uop        := io.core.dis_uops(w).bits
      stq(st_enq_idx).bits.addr.valid := false.B
      stq(st_enq_idx).bits.data.valid := false.B
      stq(st_enq_idx).bits.committed  := false.B
      stq(st_enq_idx).bits.succeeded  := false.B

      assert (st_enq_idx === io.core.dis_uops(w).bits.stq_idx, "[lsu] mismatch enq store tag.")
      assert (!stq(st_enq_idx).valid, "[lsu] Enqueuing uop is overwriting stq entries")
    }

    ld_enq_idx = Mux(dis_ld_val, WrapInc(ld_enq_idx, numLdqEntries),
                                 ld_enq_idx)

    next_live_store_mask = Mux(dis_st_val, next_live_store_mask | (1.U << st_enq_idx),
                                           next_live_store_mask)
    st_enq_idx = Mux(dis_st_val, WrapInc(st_enq_idx, numStqEntries),
                                 st_enq_idx)

    assert(!(dis_ld_val && dis_st_val), "A UOP is trying to go into both the LDQ and the STQ")
  }

  ldq_tail := ld_enq_idx
  stq_tail := st_enq_idx

  io.dmem.force_order   := io.core.fence_dmem
  io.core.fencei_rdy    := !stq_nonempty && io.dmem.ordered


  //-------------------------------------------------------------
  //-------------------------------------------------------------
  // Execute stage (access TLB, send requests to Memory)
  //-------------------------------------------------------------
  //-------------------------------------------------------------

  // We can only report 1 exception per cycle.
  // Just be sure to report the youngest one
  val mem_xcpt_valid  = Wire(Bool())
  val mem_xcpt_cause  = Wire(UInt())
  val mem_xcpt_uop    = Wire(new MicroOp)
  val mem_xcpt_vaddr  = Wire(UInt())


  //---------------------------------------
  // Can-fire logic and wakeup/retry select
  //
  // First we determine what operations are waiting to execute.
  // These are the "can_fire"/"will_fire" signals

  val will_fire_load_incoming  = Wire(Vec(memWidth, Bool()))
  val will_fire_stad_incoming  = Wire(Vec(memWidth, Bool()))
  val will_fire_sta_incoming   = Wire(Vec(memWidth, Bool()))
  val will_fire_std_incoming   = Wire(Vec(memWidth, Bool()))
  val will_fire_sfence         = Wire(Vec(memWidth, Bool()))
  val will_fire_hella_incoming = Wire(Vec(memWidth, Bool()))
  val will_fire_hella_wakeup   = Wire(Vec(memWidth, Bool()))
  val will_fire_release        = Wire(Vec(memWidth, Bool()))
  val will_fire_load_retry     = Wire(Vec(memWidth, Bool()))
  val will_fire_sta_retry      = Wire(Vec(memWidth, Bool()))
  val will_fire_store_commit   = Wire(Vec(memWidth, Bool()))
  val will_fire_load_wakeup    = Wire(Vec(memWidth, Bool()))

  val exe_req = WireInit(VecInit(io.core.exe.map(_.req)))
  // Sfence goes through all pipes
  for (i <- 0 until memWidth) {
    when (io.core.exe(i).req.bits.sfence.valid) {
      exe_req := VecInit(Seq.fill(memWidth) { io.core.exe(i).req })
    }
  }

  // -------------------------------
  // Assorted signals for scheduling

  // Don't wakeup a load if we just sent it last cycle or two cycles ago
  // The block_load_mask may be wrong, but the executing_load mask must be accurate
  val block_load_mask    = WireInit(VecInit((0 until numLdqEntries).map(x=>false.B)))
  val p1_block_load_mask = RegNext(block_load_mask)
  val p2_block_load_mask = RegNext(p1_block_load_mask)

 // Prioritize emptying the store queue when it is almost full
  val stq_almost_full = RegNext(WrapInc(WrapInc(st_enq_idx, numStqEntries), numStqEntries) === stq_head ||
                                WrapInc(st_enq_idx, numStqEntries) === stq_head)

  // The store at the commit head needs the DCache to appear ordered
  // Delay firing load wakeups and retries now
  val store_needs_order = WireInit(false.B)

  val ldq_incoming_idx = widthMap(i => exe_req(i).bits.uop.ldq_idx)
  val ldq_incoming_e   = widthMap(i => ldq(ldq_incoming_idx(i)))

  val stq_incoming_idx = widthMap(i => exe_req(i).bits.uop.stq_idx)
  val stq_incoming_e   = widthMap(i => stq(stq_incoming_idx(i)))

  val ldq_retry_idx = RegNext(AgePriorityEncoder((0 until numLdqEntries).map(i => {
    val e = ldq(i).bits
    val block = block_load_mask(i) || p1_block_load_mask(i)
    e.addr.valid && e.addr_is_virtual && !block
  }), ldq_head))
  val ldq_retry_e            = ldq(ldq_retry_idx)

  val stq_retry_idx = RegNext(AgePriorityEncoder((0 until numStqEntries).map(i => {
    val e = stq(i).bits
    e.addr.valid && e.addr_is_virtual
  }), stq_commit_head))
  val stq_retry_e   = stq(stq_retry_idx)

  val stq_commit_e  = stq(stq_execute_head)

  val ldq_wakeup_idx = RegNext(AgePriorityEncoder((0 until numLdqEntries).map(i=> {
    val e = ldq(i).bits
    val block = block_load_mask(i) || p1_block_load_mask(i)
    e.addr.valid && !e.executed && !e.succeeded && !e.addr_is_virtual && !block
  }), ldq_head))
  val ldq_wakeup_e   = ldq(ldq_wakeup_idx)

  // -----------------------
  // Determine what can fire

  // Can we fire a incoming load
  val can_fire_load_incoming = widthMap(w => exe_req(w).valid && exe_req(w).bits.uop.ctrl.is_load)

  // Can we fire an incoming store addrgen + store datagen
  val can_fire_stad_incoming = widthMap(w => exe_req(w).valid && exe_req(w).bits.uop.ctrl.is_sta
                                                              && exe_req(w).bits.uop.ctrl.is_std)

  // Can we fire an incoming store addrgen
  val can_fire_sta_incoming  = widthMap(w => exe_req(w).valid && exe_req(w).bits.uop.ctrl.is_sta
                                                              && !exe_req(w).bits.uop.ctrl.is_std)

  // Can we fire an incoming store datagen
  val can_fire_std_incoming  = widthMap(w => exe_req(w).valid && exe_req(w).bits.uop.ctrl.is_std
                                                              && !exe_req(w).bits.uop.ctrl.is_sta)

  // Can we fire an incoming sfence
  val can_fire_sfence        = widthMap(w => exe_req(w).valid && exe_req(w).bits.sfence.valid)

  // Can we fire a request from dcache to release a line
  // This needs to go through LDQ search to mark loads as dangerous
  val can_fire_release       = widthMap(w => (w == memWidth-1).B && io.dmem.release.valid)
  io.dmem.release.ready     := will_fire_release.reduce(_||_)

  // Can we retry a load that missed in the TLB
  val can_fire_load_retry    = widthMap(w =>
                               ( ldq_retry_e.valid                            &&
                                 ldq_retry_e.bits.addr.valid                  &&
                                 ldq_retry_e.bits.addr_is_virtual             &&
                                !p1_block_load_mask(ldq_retry_idx)            &&
                                !p2_block_load_mask(ldq_retry_idx)            &&
                                RegNext(dtlb.io.miss_rdy)                     &&
                                !store_needs_order                            &&
                                (w == memWidth-1).B                           && // TODO: Is this best scheduling?
                                !ldq_retry_e.bits.order_fail))

  // Can we retry a store addrgen that missed in the TLB
  // - Weird edge case when sta_retry and std_incoming for same entry in same cycle. Delay this
  val can_fire_sta_retry     = widthMap(w =>
                               ( stq_retry_e.valid                            &&
                                 stq_retry_e.bits.addr.valid                  &&
                                 stq_retry_e.bits.addr_is_virtual             &&
                                 (w == memWidth-1).B                          &&
                                 RegNext(dtlb.io.miss_rdy)                    &&
                                 !(widthMap(i => (i != w).B               &&
                                                 can_fire_std_incoming(i) &&
                                                 stq_incoming_idx(i) === stq_retry_idx).reduce(_||_))
                               ))
  // Can we commit a store
  val can_fire_store_commit  = widthMap(w =>
                               ( stq_commit_e.valid                           &&
                                !stq_commit_e.bits.uop.is_fence               &&
                                !mem_xcpt_valid                               &&
                                !stq_commit_e.bits.uop.exception              &&
                                (w == 0).B                                    &&
                                (stq_commit_e.bits.committed || ( stq_commit_e.bits.uop.is_amo      &&
                                                                  stq_commit_e.bits.addr.valid      &&
                                                                 !stq_commit_e.bits.addr_is_virtual &&
                                                                  stq_commit_e.bits.data.valid))))

  // Can we wakeup a load that was nack'd
  val can_fire_load_wakeup = widthMap(w =>
                             ( ldq_wakeup_e.valid                                      &&
                               ldq_wakeup_e.bits.addr.valid                            &&
                              !ldq_wakeup_e.bits.succeeded                             &&
                              !ldq_wakeup_e.bits.addr_is_virtual                       &&
                              !ldq_wakeup_e.bits.executed                              &&
                              !ldq_wakeup_e.bits.order_fail                            &&
                              !p1_block_load_mask(ldq_wakeup_idx)                      &&
                              !p2_block_load_mask(ldq_wakeup_idx)                      &&
                              !store_needs_order                                       &&
                              (w == memWidth-1).B                                      &&
                              (!ldq_wakeup_e.bits.addr_is_uncacheable || (io.core.commit_load_at_rob_head &&
                                                                          ldq_head === ldq_wakeup_idx &&
                                                                          ldq_wakeup_e.bits.st_dep_mask.asUInt === 0.U))))

  // Can we fire an incoming hellacache request
  val can_fire_hella_incoming  = WireInit(widthMap(w => false.B)) // This is assigned to in the hellashim ocntroller

  // Can we fire a hellacache request that the dcache nack'd
  val can_fire_hella_wakeup    = WireInit(widthMap(w => false.B)) // This is assigned to in the hellashim controller

  //---------------------------------------------------------
  // Controller logic. Arbitrate which request actually fires

  val exe_tlb_valid = Wire(Vec(memWidth, Bool()))
  for (w <- 0 until memWidth) {
    var tlb_avail  = true.B
    var dc_avail   = true.B
    var lcam_avail = true.B
    var rob_avail  = true.B

    def lsu_sched(can_fire: Bool, uses_tlb:Boolean, uses_dc:Boolean, uses_lcam: Boolean, uses_rob:Boolean): Bool = {
      val will_fire = can_fire && !(uses_tlb.B && !tlb_avail) &&
                                  !(uses_lcam.B && !lcam_avail) &&
                                  !(uses_dc.B && !dc_avail) &&
                                  !(uses_rob.B && !rob_avail)
      tlb_avail  = tlb_avail  && !(will_fire && uses_tlb.B)
      lcam_avail = lcam_avail && !(will_fire && uses_lcam.B)
      dc_avail   = dc_avail   && !(will_fire && uses_dc.B)
      rob_avail  = rob_avail  && !(will_fire && uses_rob.B)
      dontTouch(will_fire) // dontTouch these so we can inspect the will_fire signals
      will_fire
    }

    // The order of these statements is the priority
    // Some restrictions
    //  - Incoming ops must get precedence, can't backpresure memaddrgen
    //  - Incoming hellacache ops must get precedence over retrying ops (PTW must get precedence over retrying translation)
    // Notes on performance
    //  - Prioritize releases, this speeds up cache line writebacks and refills
    //  - Store commits are lowest priority, since they don't "block" younger instructions unless stq fills up
    will_fire_load_incoming (w) := lsu_sched(can_fire_load_incoming (w) , true , true , true , false) // TLB , DC , LCAM
    will_fire_stad_incoming (w) := lsu_sched(can_fire_stad_incoming (w) , true , false, true , true)  // TLB ,    , LCAM , ROB
    will_fire_sta_incoming  (w) := lsu_sched(can_fire_sta_incoming  (w) , true , false, true , true)  // TLB ,    , LCAM , ROB
    will_fire_std_incoming  (w) := lsu_sched(can_fire_std_incoming  (w) , false, false, false, true)  //                 , ROB
    will_fire_sfence        (w) := lsu_sched(can_fire_sfence        (w) , true , false, false, true)  // TLB ,    ,      , ROB
    will_fire_release       (w) := lsu_sched(can_fire_release       (w) , false, false, true , false) //            LCAM
    will_fire_hella_incoming(w) := lsu_sched(can_fire_hella_incoming(w) , true , true , false, false) // TLB , DC
    will_fire_hella_wakeup  (w) := lsu_sched(can_fire_hella_wakeup  (w) , false, true , false, false) //     , DC
    will_fire_load_retry    (w) := lsu_sched(can_fire_load_retry    (w) , true , true , true , false) // TLB , DC , LCAM
    will_fire_sta_retry     (w) := lsu_sched(can_fire_sta_retry     (w) , true , false, true , true)  // TLB ,    , LCAM , ROB // TODO: This should be higher priority
    will_fire_load_wakeup   (w) := lsu_sched(can_fire_load_wakeup   (w) , false, true , true , false) //     , DC , LCAM1
    will_fire_store_commit  (w) := lsu_sched(can_fire_store_commit  (w) , false, true , false, false) //     , DC


    assert(!(exe_req(w).valid && !(will_fire_load_incoming(w) || will_fire_stad_incoming(w) || will_fire_sta_incoming(w) || will_fire_std_incoming(w) || will_fire_sfence(w))))

    when (will_fire_load_wakeup(w)) {
      block_load_mask(ldq_wakeup_idx)           := true.B
    } .elsewhen (will_fire_load_incoming(w)) {
      block_load_mask(exe_req(w).bits.uop.ldq_idx) := true.B
    } .elsewhen (will_fire_load_retry(w)) {
      block_load_mask(ldq_retry_idx)            := true.B
    }
    exe_tlb_valid(w) := !tlb_avail
  }
  assert((memWidth == 1).B ||
    (!(will_fire_sfence.reduce(_||_) && !will_fire_sfence.reduce(_&&_)) &&
     !will_fire_hella_incoming.reduce(_&&_) &&
     !will_fire_hella_wakeup.reduce(_&&_)   &&
     !will_fire_load_retry.reduce(_&&_)     &&
     !will_fire_sta_retry.reduce(_&&_)      &&
     !will_fire_store_commit.reduce(_&&_)   &&
     !will_fire_load_wakeup.reduce(_&&_)),
    "Some operations is proceeding down multiple pipes")

  require(memWidth <= 2)

  //--------------------------------------------
  // TLB Access

  assert(!(hella_state =/= h_ready && hella_req.cmd === rocket.M_SFENCE),
    "SFENCE through hella interface not supported")

  val exe_tlb_uop = widthMap(w =>
                    Mux(will_fire_load_incoming (w) ||
                        will_fire_stad_incoming (w) ||
                        will_fire_sta_incoming  (w) ||
                        will_fire_sfence        (w)  , exe_req(w).bits.uop,
                    Mux(will_fire_load_retry    (w)  , ldq_retry_e.bits.uop,
                    Mux(will_fire_sta_retry     (w)  , stq_retry_e.bits.uop,
                    Mux(will_fire_hella_incoming(w)  , NullMicroOp,
                                                       NullMicroOp)))))

  val exe_tlb_vaddr = widthMap(w =>
                    Mux(will_fire_load_incoming (w) ||
                        will_fire_stad_incoming (w) ||
                        will_fire_sta_incoming  (w)  , exe_req(w).bits.addr,
                    Mux(will_fire_sfence        (w)  , exe_req(w).bits.sfence.bits.addr,
                    Mux(will_fire_load_retry    (w)  , ldq_retry_e.bits.addr.bits,
                    Mux(will_fire_sta_retry     (w)  , stq_retry_e.bits.addr.bits,
                    Mux(will_fire_hella_incoming(w)  , hella_req.addr,
                                                       0.U))))))

  val exe_sfence = WireInit((0.U).asTypeOf(Valid(new rocket.SFenceReq)))
  for (w <- 0 until memWidth) {
    when (will_fire_sfence(w)) {
      exe_sfence := exe_req(w).bits.sfence
    }
  }

  val exe_size   = widthMap(w =>
                   Mux(will_fire_load_incoming (w) ||
                       will_fire_stad_incoming (w) ||
                       will_fire_sta_incoming  (w) ||
                       will_fire_sfence        (w) ||
                       will_fire_load_retry    (w) ||
                       will_fire_sta_retry     (w)  , exe_tlb_uop(w).mem_size,
                   Mux(will_fire_hella_incoming(w)  , hella_req.size,
                                                      0.U)))
  val exe_cmd    = widthMap(w =>
                   Mux(will_fire_load_incoming (w) ||
                       will_fire_stad_incoming (w) ||
                       will_fire_sta_incoming  (w) ||
                       will_fire_sfence        (w) ||
                       will_fire_load_retry    (w) ||
                       will_fire_sta_retry     (w)  , exe_tlb_uop(w).mem_cmd,
                   Mux(will_fire_hella_incoming(w)  , hella_req.cmd,
                                                      0.U)))

  val exe_passthr= widthMap(w =>
                   Mux(will_fire_hella_incoming(w)  , hella_req.phys,
                                                      false.B))
  val exe_kill   = widthMap(w =>
                   Mux(will_fire_hella_incoming(w)  , io.hellacache.s1_kill,
                                                      false.B))
  for (w <- 0 until memWidth) {
    dtlb.io.req(w).valid            := exe_tlb_valid(w)
    dtlb.io.req(w).bits.vaddr       := exe_tlb_vaddr(w)
    dtlb.io.req(w).bits.size        := exe_size(w)
    dtlb.io.req(w).bits.cmd         := exe_cmd(w)
    dtlb.io.req(w).bits.passthrough := exe_passthr(w)
  }
  dtlb.io.kill                      := exe_kill.reduce(_||_)
  dtlb.io.sfence                    := exe_sfence

  // exceptions
  val ma_ld = widthMap(w => will_fire_load_incoming(w) && exe_req(w).bits.mxcpt.valid) // We get ma_ld in memaddrcalc
  val ma_st = widthMap(w => (will_fire_sta_incoming(w) || will_fire_stad_incoming(w)) && exe_req(w).bits.mxcpt.valid) // We get ma_ld in memaddrcalc
  val pf_ld = widthMap(w => dtlb.io.req(w).valid && dtlb.io.resp(w).pf.ld && exe_tlb_uop(w).uses_ldq)
  val pf_st = widthMap(w => dtlb.io.req(w).valid && dtlb.io.resp(w).pf.st && exe_tlb_uop(w).uses_stq)
  val ae_ld = widthMap(w => dtlb.io.req(w).valid && dtlb.io.resp(w).ae.ld && exe_tlb_uop(w).uses_ldq)
  val ae_st = widthMap(w => dtlb.io.req(w).valid && dtlb.io.resp(w).ae.st && exe_tlb_uop(w).uses_stq)

  // TODO check for xcpt_if and verify that never happens on non-speculative instructions.
  val mem_xcpt_valids = RegNext(widthMap(w =>
                     (pf_ld(w) || pf_st(w) || ae_ld(w) || ae_st(w) || ma_ld(w) || ma_st(w)) &&
                     !io.core.exception &&
                     !IsKilledByBranch(io.core.brupdate, exe_tlb_uop(w))))
  val mem_xcpt_uops   = RegNext(widthMap(w => UpdateBrMask(io.core.brupdate, exe_tlb_uop(w))))
  val mem_xcpt_causes = RegNext(widthMap(w =>
    Mux(ma_ld(w), rocket.Causes.misaligned_load.U,
    Mux(ma_st(w), rocket.Causes.misaligned_store.U,
    Mux(pf_ld(w), rocket.Causes.load_page_fault.U,
    Mux(pf_st(w), rocket.Causes.store_page_fault.U,
    Mux(ae_ld(w), rocket.Causes.load_access.U,
                  rocket.Causes.store_access.U)))))))
  val mem_xcpt_vaddrs = RegNext(exe_tlb_vaddr)

  for (w <- 0 until memWidth) {
    assert (!(dtlb.io.req(w).valid && exe_tlb_uop(w).is_fence), "Fence is pretending to talk to the TLB")
    assert (!((will_fire_load_incoming(w) || will_fire_sta_incoming(w) || will_fire_stad_incoming(w)) &&
      exe_req(w).bits.mxcpt.valid && dtlb.io.req(w).valid &&
    !(exe_tlb_uop(w).ctrl.is_load || exe_tlb_uop(w).ctrl.is_sta)),
      "A uop that's not a load or store-address is throwing a memory exception.")
  }

  mem_xcpt_valid := mem_xcpt_valids.reduce(_||_)
  mem_xcpt_cause := mem_xcpt_causes(0)
  mem_xcpt_uop   := mem_xcpt_uops(0)
  mem_xcpt_vaddr := mem_xcpt_vaddrs(0)
  var xcpt_found = mem_xcpt_valids(0)
  var oldest_xcpt_rob_idx = mem_xcpt_uops(0).rob_idx
  for (w <- 1 until memWidth) {
    val is_older = WireInit(false.B)
    when (mem_xcpt_valids(w) &&
      (IsOlder(mem_xcpt_uops(w).rob_idx, oldest_xcpt_rob_idx, io.core.rob_head_idx) || !xcpt_found)) {
      is_older := true.B
      mem_xcpt_cause := mem_xcpt_causes(w)
      mem_xcpt_uop   := mem_xcpt_uops(w)
      mem_xcpt_vaddr := mem_xcpt_vaddrs(w)
    }
    xcpt_found = xcpt_found || mem_xcpt_valids(w)
    oldest_xcpt_rob_idx = Mux(is_older, mem_xcpt_uops(w).rob_idx, oldest_xcpt_rob_idx)
  }

  val exe_tlb_miss  = widthMap(w => dtlb.io.req(w).valid && (dtlb.io.resp(w).miss || !dtlb.io.req(w).ready))
  val exe_tlb_paddr = widthMap(w => Cat(dtlb.io.resp(w).paddr(paddrBits-1,corePgIdxBits),
                                        exe_tlb_vaddr(w)(corePgIdxBits-1,0)))
  val exe_tlb_uncacheable = widthMap(w => !(dtlb.io.resp(w).cacheable))

  for (w <- 0 until memWidth) {
    assert (exe_tlb_paddr(w) === dtlb.io.resp(w).paddr || exe_req(w).bits.sfence.valid, "[lsu] paddrs should match.")

    when (mem_xcpt_valids(w))
    {
      assert(RegNext(will_fire_load_incoming(w) || will_fire_stad_incoming(w) || will_fire_sta_incoming(w) ||
        will_fire_load_retry(w) || will_fire_sta_retry(w)))
      // Technically only faulting AMOs need this
      assert(mem_xcpt_uops(w).uses_ldq ^ mem_xcpt_uops(w).uses_stq)
      when (mem_xcpt_uops(w).uses_ldq)
      {
        ldq(mem_xcpt_uops(w).ldq_idx).bits.uop.exception := true.B
      }
        .otherwise
      {
        stq(mem_xcpt_uops(w).stq_idx).bits.uop.exception := true.B
      }
    }
  }



  //------------------------------
  // Issue Someting to Memory
  //
  // A memory op can come from many different places
  // The address either was freshly translated, or we are
  // reading a physical address from the LDQ,STQ, or the HellaCache adapter


  // defaults
  io.dmem.brupdate         := io.core.brupdate
  io.dmem.exception      := io.core.exception
  io.dmem.rob_head_idx   := io.core.rob_head_idx
  io.dmem.rob_pnr_idx    := io.core.rob_pnr_idx

  val dmem_req = Wire(Vec(memWidth, Valid(new BoomDCacheReq)))
  io.dmem.req.valid := dmem_req.map(_.valid).reduce(_||_)
  io.dmem.req.bits  := dmem_req
  val dmem_req_fire = widthMap(w => dmem_req(w).valid && io.dmem.req.fire())

  val s0_executing_loads = WireInit(VecInit((0 until numLdqEntries).map(x=>false.B)))


  for (w <- 0 until memWidth) {
    dmem_req(w).valid := false.B
    dmem_req(w).bits.uop   := NullMicroOp
    dmem_req(w).bits.addr  := 0.U
    dmem_req(w).bits.data  := 0.U
    dmem_req(w).bits.is_hella := false.B

    io.dmem.s1_kill(w) := false.B

    when (will_fire_load_incoming(w)) {
      dmem_req(w).valid      := !exe_tlb_miss(w) && !exe_tlb_uncacheable(w)
      dmem_req(w).bits.addr  := exe_tlb_paddr(w)
      dmem_req(w).bits.uop   := exe_tlb_uop(w)

      s0_executing_loads(ldq_incoming_idx(w)) := dmem_req_fire(w)
      assert(!ldq_incoming_e(w).bits.executed)
    } .elsewhen (will_fire_load_retry(w)) {
      dmem_req(w).valid      := !exe_tlb_miss(w) && !exe_tlb_uncacheable(w)
      dmem_req(w).bits.addr  := exe_tlb_paddr(w)
      dmem_req(w).bits.uop   := exe_tlb_uop(w)

      s0_executing_loads(ldq_retry_idx) := dmem_req_fire(w)
      assert(!ldq_retry_e.bits.executed)
    } .elsewhen (will_fire_store_commit(w)) {
      dmem_req(w).valid         := true.B
      dmem_req(w).bits.addr     := stq_commit_e.bits.addr.bits
      dmem_req(w).bits.data     := (new freechips.rocketchip.rocket.StoreGen(
                                    stq_commit_e.bits.uop.mem_size, 0.U,
                                    stq_commit_e.bits.data.bits,
                                    coreDataBytes)).data
      dmem_req(w).bits.uop      := stq_commit_e.bits.uop

      stq_execute_head                     := Mux(dmem_req_fire(w),
                                                WrapInc(stq_execute_head, numStqEntries),
                                                stq_execute_head)

      stq(stq_execute_head).bits.succeeded := false.B
    } .elsewhen (will_fire_load_wakeup(w)) {
      dmem_req(w).valid      := true.B
      dmem_req(w).bits.addr  := ldq_wakeup_e.bits.addr.bits
      dmem_req(w).bits.uop   := ldq_wakeup_e.bits.uop

      s0_executing_loads(ldq_wakeup_idx) := dmem_req_fire(w)

      assert(!ldq_wakeup_e.bits.executed && !ldq_wakeup_e.bits.addr_is_virtual)
    } .elsewhen (will_fire_hella_incoming(w)) {
      assert(hella_state === h_s1)

      dmem_req(w).valid               := !io.hellacache.s1_kill && (!exe_tlb_miss(w) || hella_req.phys)
      dmem_req(w).bits.addr           := exe_tlb_paddr(w)
      dmem_req(w).bits.data           := (new freechips.rocketchip.rocket.StoreGen(
        hella_req.size, 0.U,
        io.hellacache.s1_data.data,
        coreDataBytes)).data
      dmem_req(w).bits.uop.mem_cmd    := hella_req.cmd
      dmem_req(w).bits.uop.mem_size   := hella_req.size
      dmem_req(w).bits.uop.mem_signed := hella_req.signed
      dmem_req(w).bits.is_hella       := true.B

      hella_paddr := exe_tlb_paddr(w)
    }
      .elsewhen (will_fire_hella_wakeup(w))
    {
      assert(hella_state === h_replay)
      dmem_req(w).valid               := true.B
      dmem_req(w).bits.addr           := hella_paddr
      dmem_req(w).bits.data           := (new freechips.rocketchip.rocket.StoreGen(
        hella_req.size, 0.U,
        hella_data.data,
        coreDataBytes)).data
      dmem_req(w).bits.uop.mem_cmd    := hella_req.cmd
      dmem_req(w).bits.uop.mem_size   := hella_req.size
      dmem_req(w).bits.uop.mem_signed := hella_req.signed
      dmem_req(w).bits.is_hella       := true.B
    }

    //-------------------------------------------------------------
    // Write Addr into the LAQ/SAQ
    when (will_fire_load_incoming(w) || will_fire_load_retry(w))
    {
      val ldq_idx = Mux(will_fire_load_incoming(w), ldq_incoming_idx(w), ldq_retry_idx)
      ldq(ldq_idx).bits.addr.valid          := true.B
      ldq(ldq_idx).bits.addr.bits           := Mux(exe_tlb_miss(w), exe_tlb_vaddr(w), exe_tlb_paddr(w))
      ldq(ldq_idx).bits.uop.pdst            := exe_tlb_uop(w).pdst
      ldq(ldq_idx).bits.addr_is_virtual     := exe_tlb_miss(w)
      ldq(ldq_idx).bits.addr_is_uncacheable := exe_tlb_uncacheable(w) && !exe_tlb_miss(w)

      assert(!(will_fire_load_incoming(w) && ldq_incoming_e(w).bits.addr.valid),
        "[lsu] Incoming load is overwriting a valid address")
    }

    when (will_fire_sta_incoming(w) || will_fire_stad_incoming(w) || will_fire_sta_retry(w))
    {
      val stq_idx = Mux(will_fire_sta_incoming(w) || will_fire_stad_incoming(w),
        stq_incoming_idx(w), stq_retry_idx)

      stq(stq_idx).bits.addr.valid := !pf_st(w) // Prevent AMOs from executing!
      stq(stq_idx).bits.addr.bits  := Mux(exe_tlb_miss(w), exe_tlb_vaddr(w), exe_tlb_paddr(w))
      stq(stq_idx).bits.uop.pdst   := exe_tlb_uop(w).pdst // Needed for AMOs
      stq(stq_idx).bits.addr_is_virtual := exe_tlb_miss(w)

      assert(!(will_fire_sta_incoming(w) && stq_incoming_e(w).bits.addr.valid),
        "[lsu] Incoming store is overwriting a valid address")

    }

    //-------------------------------------------------------------
    // Write data into the STQ
    if (w == 0)
      io.core.fp_stdata.ready := !will_fire_std_incoming(w) && !will_fire_stad_incoming(w)
    val fp_stdata_fire = io.core.fp_stdata.fire() && (w == 0).B
    when (will_fire_std_incoming(w) || will_fire_stad_incoming(w) || fp_stdata_fire)
    {
      val sidx = Mux(will_fire_std_incoming(w) || will_fire_stad_incoming(w),
        stq_incoming_idx(w),
        io.core.fp_stdata.bits.uop.stq_idx)
      stq(sidx).bits.data.valid := true.B
      stq(sidx).bits.data.bits  := Mux(will_fire_std_incoming(w) || will_fire_stad_incoming(w),
        exe_req(w).bits.data,
        io.core.fp_stdata.bits.data)
      assert(!(stq(sidx).bits.data.valid),
        "[lsu] Incoming store is overwriting a valid data entry")
    }
  }
  val will_fire_stdf_incoming = io.core.fp_stdata.fire()
  require (xLen >= fLen) // for correct SDQ size

  //-------------------------------------------------------------
  //-------------------------------------------------------------
  // Cache Access Cycle (Mem)
  //-------------------------------------------------------------
  //-------------------------------------------------------------
  // Note the DCache may not have accepted our request

  val exe_req_killed = widthMap(w => IsKilledByBranch(io.core.brupdate, exe_req(w).bits.uop))
  val stdf_killed = IsKilledByBranch(io.core.brupdate, io.core.fp_stdata.bits.uop)

  val fired_load_incoming  = widthMap(w => RegNext(will_fire_load_incoming(w) && !exe_req_killed(w)))
  val fired_stad_incoming  = widthMap(w => RegNext(will_fire_stad_incoming(w) && !exe_req_killed(w)))
  val fired_sta_incoming   = widthMap(w => RegNext(will_fire_sta_incoming (w) && !exe_req_killed(w)))
  val fired_std_incoming   = widthMap(w => RegNext(will_fire_std_incoming (w) && !exe_req_killed(w)))
  val fired_stdf_incoming  = RegNext(will_fire_stdf_incoming && !stdf_killed)
  val fired_sfence         = RegNext(will_fire_sfence)
  val fired_release        = RegNext(will_fire_release)
  val fired_load_retry     = widthMap(w => RegNext(will_fire_load_retry   (w) && !IsKilledByBranch(io.core.brupdate, ldq_retry_e.bits.uop)))
  val fired_sta_retry      = widthMap(w => RegNext(will_fire_sta_retry    (w) && !IsKilledByBranch(io.core.brupdate, stq_retry_e.bits.uop)))
  val fired_store_commit   = RegNext(will_fire_store_commit)
  val fired_load_wakeup    = widthMap(w => RegNext(will_fire_load_wakeup  (w) && !IsKilledByBranch(io.core.brupdate, ldq_wakeup_e.bits.uop)))
  val fired_hella_incoming = RegNext(will_fire_hella_incoming)
  val fired_hella_wakeup   = RegNext(will_fire_hella_wakeup)

  val mem_incoming_uop     = RegNext(widthMap(w => UpdateBrMask(io.core.brupdate, exe_req(w).bits.uop)))
  val mem_ldq_incoming_e   = RegNext(widthMap(w => UpdateBrMask(io.core.brupdate, ldq_incoming_e(w))))
  val mem_stq_incoming_e   = RegNext(widthMap(w => UpdateBrMask(io.core.brupdate, stq_incoming_e(w))))
  val mem_ldq_wakeup_e     = RegNext(UpdateBrMask(io.core.brupdate, ldq_wakeup_e))
  val mem_ldq_retry_e      = RegNext(UpdateBrMask(io.core.brupdate, ldq_retry_e))
  val mem_stq_retry_e      = RegNext(UpdateBrMask(io.core.brupdate, stq_retry_e))
  val mem_ldq_e            = widthMap(w =>
                             Mux(fired_load_incoming(w), mem_ldq_incoming_e(w),
                             Mux(fired_load_retry   (w), mem_ldq_retry_e,
                             Mux(fired_load_wakeup  (w), mem_ldq_wakeup_e, (0.U).asTypeOf(Valid(new LDQEntry))))))
  val mem_stq_e            = widthMap(w =>
                             Mux(fired_stad_incoming(w) ||
                                 fired_sta_incoming (w), mem_stq_incoming_e(w),
                             Mux(fired_sta_retry    (w), mem_stq_retry_e, (0.U).asTypeOf(Valid(new STQEntry)))))
  val mem_stdf_uop         = RegNext(UpdateBrMask(io.core.brupdate, io.core.fp_stdata.bits.uop))


  val mem_tlb_miss             = RegNext(exe_tlb_miss)
  val mem_tlb_uncacheable      = RegNext(exe_tlb_uncacheable)
  val mem_paddr                = RegNext(widthMap(w => dmem_req(w).bits.addr))

  // Task 1: Clr ROB busy bit
  val clr_bsy_valid   = RegInit(widthMap(w => false.B))
  val clr_bsy_rob_idx = Reg(Vec(memWidth, UInt(robAddrSz.W)))
  val clr_bsy_brmask  = Reg(Vec(memWidth, UInt(maxBrCount.W)))

  for (w <- 0 until memWidth) {
    clr_bsy_valid   (w) := false.B
    clr_bsy_rob_idx (w) := 0.U
    clr_bsy_brmask  (w) := 0.U


    when (fired_stad_incoming(w)) {
      clr_bsy_valid   (w) := mem_stq_incoming_e(w).valid           &&
                            !mem_tlb_miss(w)                       &&
                            !mem_stq_incoming_e(w).bits.uop.is_amo &&
                            !IsKilledByBranch(io.core.brupdate, mem_stq_incoming_e(w).bits.uop)
      clr_bsy_rob_idx (w) := mem_stq_incoming_e(w).bits.uop.rob_idx
      clr_bsy_brmask  (w) := GetNewBrMask(io.core.brupdate, mem_stq_incoming_e(w).bits.uop)
    } .elsewhen (fired_sta_incoming(w)) {
      clr_bsy_valid   (w) := mem_stq_incoming_e(w).valid            &&
                             mem_stq_incoming_e(w).bits.data.valid  &&
                            !mem_tlb_miss(w)                        &&
                            !mem_stq_incoming_e(w).bits.uop.is_amo  &&
                            !IsKilledByBranch(io.core.brupdate, mem_stq_incoming_e(w).bits.uop)
      clr_bsy_rob_idx (w) := mem_stq_incoming_e(w).bits.uop.rob_idx
      clr_bsy_brmask  (w) := GetNewBrMask(io.core.brupdate, mem_stq_incoming_e(w).bits.uop)
    } .elsewhen (fired_std_incoming(w)) {
      clr_bsy_valid   (w) := mem_stq_incoming_e(w).valid                 &&
                             mem_stq_incoming_e(w).bits.addr.valid       &&
                            !mem_stq_incoming_e(w).bits.addr_is_virtual  &&
                            !mem_stq_incoming_e(w).bits.uop.is_amo       &&
                            !IsKilledByBranch(io.core.brupdate, mem_stq_incoming_e(w).bits.uop)
      clr_bsy_rob_idx (w) := mem_stq_incoming_e(w).bits.uop.rob_idx
      clr_bsy_brmask  (w) := GetNewBrMask(io.core.brupdate, mem_stq_incoming_e(w).bits.uop)
    } .elsewhen (fired_sfence(w)) {
      clr_bsy_valid   (w) := (w == 0).B // SFence proceeds down all paths, only allow one to clr the rob
      clr_bsy_rob_idx (w) := mem_incoming_uop(w).rob_idx
      clr_bsy_brmask  (w) := GetNewBrMask(io.core.brupdate, mem_incoming_uop(w))
    } .elsewhen (fired_sta_retry(w)) {
      clr_bsy_valid   (w) := mem_stq_retry_e.valid            &&
                             mem_stq_retry_e.bits.data.valid  &&
                            !mem_tlb_miss(w)                  &&
                            !mem_stq_retry_e.bits.uop.is_amo  &&
                            !IsKilledByBranch(io.core.brupdate, mem_stq_retry_e.bits.uop)
      clr_bsy_rob_idx (w) := mem_stq_retry_e.bits.uop.rob_idx
      clr_bsy_brmask  (w) := GetNewBrMask(io.core.brupdate, mem_stq_retry_e.bits.uop)
    }

    io.core.clr_bsy(w).valid := clr_bsy_valid(w) &&
                               !IsKilledByBranch(io.core.brupdate, clr_bsy_brmask(w)) &&
                               !io.core.exception && !RegNext(io.core.exception) && !RegNext(RegNext(io.core.exception))
    io.core.clr_bsy(w).bits  := clr_bsy_rob_idx(w)
  }

  val stdf_clr_bsy_valid   = RegInit(false.B)
  val stdf_clr_bsy_rob_idx = Reg(UInt(robAddrSz.W))
  val stdf_clr_bsy_brmask  = Reg(UInt(maxBrCount.W))
  stdf_clr_bsy_valid   := false.B
  stdf_clr_bsy_rob_idx := 0.U
  stdf_clr_bsy_brmask  := 0.U
  when (fired_stdf_incoming) {
    val s_idx = mem_stdf_uop.stq_idx
    stdf_clr_bsy_valid   := stq(s_idx).valid                 &&
                            stq(s_idx).bits.addr.valid       &&
                            !stq(s_idx).bits.addr_is_virtual &&
                            !stq(s_idx).bits.uop.is_amo      &&
                            !IsKilledByBranch(io.core.brupdate, mem_stdf_uop)
    stdf_clr_bsy_rob_idx := mem_stdf_uop.rob_idx
    stdf_clr_bsy_brmask  := GetNewBrMask(io.core.brupdate, mem_stdf_uop)
  }



  io.core.clr_bsy(memWidth).valid := stdf_clr_bsy_valid &&
                                    !IsKilledByBranch(io.core.brupdate, stdf_clr_bsy_brmask) &&
                                    !io.core.exception && !RegNext(io.core.exception) && !RegNext(RegNext(io.core.exception))
  io.core.clr_bsy(memWidth).bits  := stdf_clr_bsy_rob_idx



  // Task 2: Do LD-LD. ST-LD searches for ordering failures
  //         Do LD-ST search for forwarding opportunities
  // We have the opportunity to kill a request we sent last cycle. Use it wisely!

  // We translated a store last cycle
  val do_st_search = widthMap(w => (fired_stad_incoming(w) || fired_sta_incoming(w) || fired_sta_retry(w)) && !mem_tlb_miss(w))
  // We translated a load last cycle
  val do_ld_search = widthMap(w => ((fired_load_incoming(w) || fired_load_retry(w)) && !mem_tlb_miss(w)) ||
                     fired_load_wakeup(w))
  // We are making a local line visible to other harts
  val do_release_search = widthMap(w => fired_release(w))

  // Store addrs don't go to memory yet, get it from the TLB response
  // Load wakeups don't go through TLB, get it through memory
  // Load incoming and load retries go through both

  val lcam_addr  = widthMap(w => Mux(fired_stad_incoming(w) || fired_sta_incoming(w) || fired_sta_retry(w),
                                     RegNext(exe_tlb_paddr(w)), mem_paddr(w)))
  val lcam_uop   = widthMap(w => Mux(do_st_search(w), mem_stq_e(w).bits.uop,
                                 Mux(do_ld_search(w), mem_ldq_e(w).bits.uop, NullMicroOp)))

  val lcam_mask  = widthMap(w => GenByteMask(lcam_addr(w), lcam_uop(w).mem_size))
  val lcam_st_dep_mask = widthMap(w => mem_ldq_e(w).bits.st_dep_mask)
  val lcam_is_release = widthMap(w => fired_release(w))
  val lcam_ldq_idx  = widthMap(w =>
                      Mux(fired_load_incoming(w), mem_incoming_uop(w).ldq_idx,
                      Mux(fired_load_wakeup  (w), RegNext(ldq_wakeup_idx),
                      Mux(fired_load_retry   (w), RegNext(ldq_retry_idx), 0.U))))
  val lcam_stq_idx  = widthMap(w =>
                      Mux(fired_stad_incoming(w) ||
                          fired_sta_incoming (w), mem_incoming_uop(w).stq_idx,
                      Mux(fired_sta_retry    (w), RegNext(stq_retry_idx), 0.U)))

  val can_forward = WireInit(widthMap(w =>
    Mux(fired_load_incoming(w) || fired_load_retry(w), !mem_tlb_uncacheable(w),
      !ldq(lcam_ldq_idx(w)).bits.addr_is_uncacheable)))

  // Mask of stores which we conflict on address with
  val ldst_addr_matches    = WireInit(widthMap(w => VecInit((0 until numStqEntries).map(x=>false.B))))
  // Mask of stores which we can forward from
  val ldst_forward_matches = WireInit(widthMap(w => VecInit((0 until numStqEntries).map(x=>false.B))))

  val failed_loads     = WireInit(VecInit((0 until numLdqEntries).map(x=>false.B))) // Loads which we will report as failures (throws a mini-exception)
  val nacking_loads    = WireInit(VecInit((0 until numLdqEntries).map(x=>false.B))) // Loads which are being nacked by dcache in the next stage

  val s1_executing_loads = RegNext(s0_executing_loads)
  val s1_set_execute     = WireInit(s1_executing_loads)

  val forwarding_loads = WireInit(VecInit((0 until numLdqEntries) map (x=>false.B)))

  for (i <- 0 until numLdqEntries) {
    val l_valid = ldq(i).valid
    val l_bits  = ldq(i).bits
    val l_addr  = ldq(i).bits.addr.bits
    val l_mask  = GenByteMask(l_addr, l_bits.uop.mem_size)


    val block_addr_matches = widthMap(w => lcam_addr(w) >> blockOffBits === l_addr >> blockOffBits)
    val dword_addr_matches = widthMap(w => block_addr_matches(w) && lcam_addr(w)(blockOffBits-1,3) === l_addr(blockOffBits-1,3))
<<<<<<< HEAD
    val mask_match = widthMap(w => (l_mask & lcam_mask(w)) === l_mask)
=======
    val mask_match   = widthMap(w => (l_mask & lcam_mask(w)) === l_mask)
    val mask_overlap = widthMap(w => (l_mask & lcam_mask(w)).orR)
    val l_is_succeeding = succeeding_loads(i)
>>>>>>> a26504f3

    // Searcher is a store
    for (w <- 0 until memWidth) {

      when (do_release_search(w) &&
            l_valid              &&
            l_bits.addr.valid    &&
            block_addr_matches(w)) {
        // This load has been observed, so if a younger load to the same address has not
        // executed yet, this load must be squashed
        ldq(i).bits.observed := true.B
<<<<<<< HEAD
      } .elsewhen (do_st_search(w)                                                                                                &&
                   l_valid                                                                                                        &&
                   l_bits.addr.valid                                                                                              &&
                   (l_bits.executed || l_bits.succeeded || forwarding_loads(i))                                                   &&
                   !l_bits.addr_is_virtual                                                                                        &&
                   l_bits.st_dep_mask(lcam_stq_idx(w))                                                                            &&
                   dword_addr_matches(w)) {
=======
      } .elsewhen (do_st_search(w)                                                                                             &&
                   l_valid                                                                                                     &&
                   l_bits.addr.valid                                                                                           &&
                   ((l_bits.executed && !l_bits.execute_ignore && !executing_loads(i)) || l_bits.succeeded || l_is_succeeding) &&
                   !l_bits.addr_is_virtual                                                                                     &&
                   l_bits.st_dep_mask(lcam_stq_idx(w))                                                                         &&
                   dword_addr_matches(w)                                                                                       &&
                   mask_overlap(w)) {
>>>>>>> a26504f3
        val forwarded_is_older = IsOlder(l_bits.forward_stq_idx, lcam_stq_idx(w), l_bits.youngest_stq_idx)
        // We are older than this load, which overlapped us.
        when (!l_bits.forward_std_val || // If the load wasn't forwarded, it definitely failed
          ((l_bits.forward_stq_idx =/= lcam_stq_idx(w)) && forwarded_is_older)) { // If the load forwarded from us, we might be ok
          ldq(i).bits.order_fail := true.B
          failed_loads(i)        := true.B
        }
      } .elsewhen (do_ld_search(w)            &&
                   l_valid                    &&
                   l_bits.addr.valid          &&
                   !l_bits.addr_is_virtual    &&
                   dword_addr_matches(w)      &&
                   mask_overlap(w)) {
        val searcher_is_older = IsOlder(lcam_ldq_idx(w), i.U, ldq_head)
        when (searcher_is_older) {
          when ((l_bits.executed || l_bits.succeeded || forwarding_loads(i)) &&
                !s1_executing_loads(i) && // If the load is proceeding in parallel we don't need to kill it
                l_bits.observed) {        // Its only a ordering failure if the cache line was observed between the younger load and us
            ldq(i).bits.order_fail := true.B
            failed_loads(i)        := true.B
          }
        } .elsewhen (lcam_ldq_idx(w) =/= i.U) {
          // The load is older, and either it hasn't executed, it was nacked, or it is ignoring its response
          // we need to kill ourselves, and prevent forwarding
          val older_nacked = nacking_loads(i) || RegNext(nacking_loads(i))
          when (!(l_bits.executed || l_bits.succeeded) || older_nacked) {
            s1_set_execute(lcam_ldq_idx(w))    := false.B
            io.dmem.s1_kill(w)                 := RegNext(dmem_req_fire(w))
            can_forward(w)                     := false.B
          }
        }
      }
    }
  }

  for (i <- 0 until numStqEntries) {
    val s_addr = stq(i).bits.addr.bits
    val s_uop  = stq(i).bits.uop
    val dword_addr_matches = widthMap(w =>
                             ( stq(i).bits.addr.valid      &&
                              !stq(i).bits.addr_is_virtual &&
                              (s_addr(corePAddrBits-1,3) === lcam_addr(w)(corePAddrBits-1,3))))
    val write_mask = GenByteMask(s_addr, s_uop.mem_size)
    for (w <- 0 until memWidth) {
      when (do_ld_search(w) && stq(i).valid && lcam_st_dep_mask(w)(i)) {
        when (((lcam_mask(w) & write_mask) === lcam_mask(w)) && !s_uop.is_fence && dword_addr_matches(w) && can_forward(w))
        {
          ldst_addr_matches(w)(i)            := true.B
          ldst_forward_matches(w)(i)         := true.B
          io.dmem.s1_kill(w)                 := RegNext(dmem_req_fire(w))
          s1_set_execute(lcam_ldq_idx(w))    := false.B
        }
          .elsewhen (((lcam_mask(w) & write_mask) =/= 0.U) && dword_addr_matches(w))
        {
          ldst_addr_matches(w)(i)            := true.B
          io.dmem.s1_kill(w)                 := RegNext(dmem_req_fire(w))
          s1_set_execute(lcam_ldq_idx(w))    := false.B
        }
          .elsewhen (s_uop.is_fence || s_uop.is_amo)
        {
          ldst_addr_matches(w)(i)            := true.B
          io.dmem.s1_kill(w)                 := RegNext(dmem_req_fire(w))
          s1_set_execute(lcam_ldq_idx(w))    := false.B
        }
      }
    }
  }

  // Set execute bit in LDQ
  for (i <- 0 until numLdqEntries) {
    when (s1_set_execute(i)) { ldq(i).bits.executed := true.B }
  }

  // Find the youngest store which the load is dependent on
  val forwarding_age_logic = Seq.fill(memWidth) { Module(new ForwardingAgeLogic(numStqEntries)) }
  for (w <- 0 until memWidth) {
    forwarding_age_logic(w).io.addr_matches    := ldst_addr_matches(w).asUInt
    forwarding_age_logic(w).io.youngest_st_idx := lcam_uop(w).stq_idx
  }
  val forwarding_idx = widthMap(w => forwarding_age_logic(w).io.forwarding_idx)

  // Forward if st-ld forwarding is possible from the writemask and loadmask
  val mem_forward_valid       = widthMap(w =>
                                (ldst_forward_matches(w)(forwarding_idx(w))        &&
                                 !IsKilledByBranch(io.core.brupdate, lcam_uop(w))    &&
                                 !io.core.exception && !RegNext(io.core.exception)))
  val mem_forward_ldq_idx     = lcam_ldq_idx
  val mem_forward_ld_addr     = lcam_addr
  val mem_forward_stq_idx     = forwarding_idx

  // Task 3: Clr unsafe bit in ROB for succesful translations
  //         Delay this a cycle to avoid going ahead of the exception broadcast
  //         The unsafe bit is cleared on the first translation, so no need to fire for load wakeups
  for (w <- 0 until memWidth) {
    io.core.clr_unsafe(w).valid := RegNext((do_st_search(w) || do_ld_search(w)) && !fired_load_wakeup(w))
    io.core.clr_unsafe(w).bits  := RegNext(lcam_uop(w).rob_idx)
  }

  // detect which loads get marked as failures, but broadcast to the ROB the oldest failing load
  // TODO encapsulate this in an age-based  priority-encoder
  //   val l_idx = AgePriorityEncoder((Vec(Vec.tabulate(numLdqEntries)(i => failed_loads(i) && i.U >= laq_head)
  //   ++ failed_loads)).asUInt)
  val temp_bits = (VecInit(VecInit.tabulate(numLdqEntries)(i =>
    failed_loads(i) && i.U >= ldq_head) ++ failed_loads)).asUInt
  val l_idx = PriorityEncoder(temp_bits)

  // one exception port, but multiple causes!
  // - 1) the incoming store-address finds a faulting load (it is by definition younger)
  // - 2) the incoming load or store address is excepting. It must be older and thus takes precedent.
  val r_xcpt_valid = RegInit(false.B)
  val r_xcpt       = Reg(new Exception)

  val ld_xcpt_valid = failed_loads.reduce(_|_)
  val ld_xcpt_uop   = ldq(Mux(l_idx >= numLdqEntries.U, l_idx - numLdqEntries.U, l_idx)).bits.uop

  val use_mem_xcpt = (mem_xcpt_valid && IsOlder(mem_xcpt_uop.rob_idx, ld_xcpt_uop.rob_idx, io.core.rob_head_idx)) || !ld_xcpt_valid

  val xcpt_uop = Mux(use_mem_xcpt, mem_xcpt_uop, ld_xcpt_uop)

  r_xcpt_valid := (ld_xcpt_valid || mem_xcpt_valid) &&
                   !io.core.exception &&
                   !IsKilledByBranch(io.core.brupdate, xcpt_uop)
  r_xcpt.uop         := xcpt_uop
  r_xcpt.uop.br_mask := GetNewBrMask(io.core.brupdate, xcpt_uop)
  r_xcpt.cause       := Mux(use_mem_xcpt, mem_xcpt_cause, MINI_EXCEPTION_MEM_ORDERING)
  r_xcpt.badvaddr    := mem_xcpt_vaddr // TODO is there another register we can use instead?

  io.core.lxcpt.valid := r_xcpt_valid && !io.core.exception && !IsKilledByBranch(io.core.brupdate, r_xcpt.uop)
  io.core.lxcpt.bits  := r_xcpt

  // Task 4: Speculatively wakeup loads 1 cycle before they come back
  for (w <- 0 until memWidth) {
    io.core.spec_ld_wakeup(w).valid := enableFastLoadUse.B          &&
                                       fired_load_incoming(w)       &&
                                       !mem_incoming_uop(w).fp_val  &&
                                       mem_incoming_uop(w).pdst =/= 0.U
    io.core.spec_ld_wakeup(w).bits  := mem_incoming_uop(w).pdst
  }


  //-------------------------------------------------------------
  //-------------------------------------------------------------
  // Writeback Cycle (St->Ld Forwarding Path)
  //-------------------------------------------------------------
  //-------------------------------------------------------------

  val wb_forward_valid    = RegNext(mem_forward_valid)
  val wb_forward_ldq_idx  = RegNext(mem_forward_ldq_idx)
  val wb_forward_ld_addr  = RegNext(mem_forward_ld_addr)
  val wb_forward_stq_idx  = RegNext(mem_forward_stq_idx)

  for (w <- 0 until memWidth) {
    forwarding_loads(wb_forward_ldq_idx(w)) := wb_forward_valid(w)
  }

  // Handle Memory Responses and nacks
  //----------------------------------
  for (w <- 0 until memWidth) {
    io.core.exe(w).iresp.valid := false.B
    io.core.exe(w).fresp.valid := false.B
  }

  val dmem_resp_fired = WireInit(widthMap(w => false.B))

  for (w <- 0 until memWidth) {
    // Handle nacks
    when (io.dmem.nack(w).valid)
    {
      // We have to re-execute this!
      when (io.dmem.nack(w).bits.is_hella)
      {
        assert(hella_state === h_wait || hella_state === h_dead)
      }
        .elsewhen (io.dmem.nack(w).bits.uop.uses_ldq)
      {
        assert(ldq(io.dmem.nack(w).bits.uop.ldq_idx).bits.executed)
        ldq(io.dmem.nack(w).bits.uop.ldq_idx).bits.executed  := false.B
        nacking_loads(io.dmem.nack(w).bits.uop.ldq_idx) := true.B
      }
        .otherwise
      {
        assert(io.dmem.nack(w).bits.uop.uses_stq)
        when (IsOlder(io.dmem.nack(w).bits.uop.stq_idx, stq_execute_head, stq_head)) {
          stq_execute_head := io.dmem.nack(w).bits.uop.stq_idx
        }
      }
    }
    // Handle the response
    when (io.dmem.resp(w).valid)
    {
      when (io.dmem.resp(w).bits.uop.uses_ldq)
      {
        assert(!io.dmem.resp(w).bits.is_hella)
        val ldq_idx = io.dmem.resp(w).bits.uop.ldq_idx
        val send_iresp = ldq(ldq_idx).bits.uop.dst_rtype === RT_FIX
        val send_fresp = ldq(ldq_idx).bits.uop.dst_rtype === RT_FLT

        io.core.exe(w).iresp.bits.uop  := ldq(ldq_idx).bits.uop
        io.core.exe(w).fresp.bits.uop  := ldq(ldq_idx).bits.uop
        io.core.exe(w).iresp.valid     := send_iresp
        io.core.exe(w).iresp.bits.data := io.dmem.resp(w).bits.data
        io.core.exe(w).fresp.valid     := send_fresp
        io.core.exe(w).fresp.bits.data := io.dmem.resp(w).bits.data

        assert(send_iresp ^ send_fresp)
        dmem_resp_fired(w) := true.B

        ldq(ldq_idx).bits.succeeded      := io.core.exe(w).iresp.valid || io.core.exe(w).fresp.valid
        ldq(ldq_idx).bits.debug_wb_data  := io.dmem.resp(w).bits.data
      }
        .elsewhen (io.dmem.resp(w).bits.uop.uses_stq)
      {
        assert(!io.dmem.resp(w).bits.is_hella)
        stq(io.dmem.resp(w).bits.uop.stq_idx).bits.succeeded := true.B
        when (io.dmem.resp(w).bits.uop.is_amo) {
          dmem_resp_fired(w) := true.B
          io.core.exe(w).iresp.valid     := true.B
          io.core.exe(w).iresp.bits.uop  := stq(io.dmem.resp(w).bits.uop.stq_idx).bits.uop
          io.core.exe(w).iresp.bits.data := io.dmem.resp(w).bits.data

          stq(io.dmem.resp(w).bits.uop.stq_idx).bits.debug_wb_data := io.dmem.resp(w).bits.data
        }
      }
    }


    when (dmem_resp_fired(w) && wb_forward_valid(w))
    {
      // Twiddle thumbs. Can't forward because dcache response takes precedence
    }
      .elsewhen (!dmem_resp_fired(w) && wb_forward_valid(w))
    {
      val f_idx       = wb_forward_ldq_idx(w)
      val forward_uop = ldq(f_idx).bits.uop
      val stq_e       = stq(wb_forward_stq_idx(w))
      val data_ready  = stq_e.bits.data.valid
      val live        = !IsKilledByBranch(io.core.brupdate, forward_uop)
      val storegen = new freechips.rocketchip.rocket.StoreGen(
                                stq_e.bits.uop.mem_size, stq_e.bits.addr.bits,
                                stq_e.bits.data.bits, coreDataBytes)
      val loadgen  = new freechips.rocketchip.rocket.LoadGen(
                                forward_uop.mem_size, forward_uop.mem_signed,
                                wb_forward_ld_addr(w),
                                storegen.data, false.B, coreDataBytes)

      io.core.exe(w).iresp.valid := (forward_uop.dst_rtype === RT_FIX) && data_ready && live
      io.core.exe(w).fresp.valid := (forward_uop.dst_rtype === RT_FLT) && data_ready && live
      io.core.exe(w).iresp.bits.uop  := forward_uop
      io.core.exe(w).fresp.bits.uop  := forward_uop
      io.core.exe(w).iresp.bits.data := loadgen.data
      io.core.exe(w).fresp.bits.data := loadgen.data

      when (data_ready && live) {
        ldq(f_idx).bits.succeeded := data_ready
        ldq(f_idx).bits.forward_std_val := true.B
        ldq(f_idx).bits.forward_stq_idx := wb_forward_stq_idx(w)

        ldq(f_idx).bits.debug_wb_data   := loadgen.data
      }
    }
  }

  // Initially assume the speculative load wakeup failed
  io.core.ld_miss         := RegNext(io.core.spec_ld_wakeup.map(_.valid).reduce(_||_))
  val spec_ld_succeed = widthMap(w =>
    !RegNext(io.core.spec_ld_wakeup(w).valid) ||
    (io.core.exe(w).iresp.valid &&
      io.core.exe(w).iresp.bits.uop.ldq_idx === RegNext(mem_incoming_uop(w).ldq_idx)
    )
  ).reduce(_&&_)
  when (spec_ld_succeed) {
    io.core.ld_miss := false.B
  }


  //-------------------------------------------------------------
  // Kill speculated entries on branch mispredict
  //-------------------------------------------------------------
  //-------------------------------------------------------------

  // Kill stores
  val st_brkilled_mask = Wire(Vec(numStqEntries, Bool()))
  for (i <- 0 until numStqEntries)
  {
    st_brkilled_mask(i) := false.B

    when (stq(i).valid)
    {
      stq(i).bits.uop.br_mask := GetNewBrMask(io.core.brupdate, stq(i).bits.uop.br_mask)

      when (IsKilledByBranch(io.core.brupdate, stq(i).bits.uop))
      {
        stq(i).valid           := false.B
        stq(i).bits.addr.valid := false.B
        stq(i).bits.data.valid := false.B
        st_brkilled_mask(i)    := true.B
      }
    }

    assert (!(IsKilledByBranch(io.core.brupdate, stq(i).bits.uop) && stq(i).valid && stq(i).bits.committed),
      "Branch is trying to clear a committed store.")
  }

  // Kill loads
  for (i <- 0 until numLdqEntries)
  {
    when (ldq(i).valid)
    {
      ldq(i).bits.uop.br_mask := GetNewBrMask(io.core.brupdate, ldq(i).bits.uop.br_mask)
      when (IsKilledByBranch(io.core.brupdate, ldq(i).bits.uop))
      {
        ldq(i).valid           := false.B
        ldq(i).bits.addr.valid := false.B
      }
    }
  }

  //-------------------------------------------------------------
  when (io.core.brupdate.b2.mispredict && !io.core.exception)
  {
    stq_tail := io.core.brupdate.b2.uop.stq_idx
    ldq_tail := io.core.brupdate.b2.uop.ldq_idx
  }

  //-------------------------------------------------------------
  //-------------------------------------------------------------
  // dequeue old entries on commit
  //-------------------------------------------------------------
  //-------------------------------------------------------------

  var temp_stq_commit_head = stq_commit_head
  var temp_ldq_head        = ldq_head
  for (w <- 0 until coreWidth)
  {
    val commit_store = io.core.commit.valids(w) && io.core.commit.uops(w).uses_stq
    val commit_load  = io.core.commit.valids(w) && io.core.commit.uops(w).uses_ldq
    val idx = Mux(commit_store, temp_stq_commit_head, temp_ldq_head)
    when (commit_store)
    {
      stq(idx).bits.committed := true.B
    } .elsewhen (commit_load) {
      assert (ldq(idx).valid, "[lsu] trying to commit an un-allocated load entry.")
      assert ((ldq(idx).bits.executed || ldq(idx).bits.forward_std_val) && ldq(idx).bits.succeeded ,
        "[lsu] trying to commit an un-executed load entry.")

      ldq(idx).valid                 := false.B
      ldq(idx).bits.addr.valid       := false.B
      ldq(idx).bits.executed         := false.B
      ldq(idx).bits.succeeded        := false.B
      ldq(idx).bits.order_fail       := false.B
      ldq(idx).bits.forward_std_val  := false.B

    }

    if (MEMTRACE_PRINTF) {
      when (commit_store || commit_load) {
        val uop    = Mux(commit_store, stq(idx).bits.uop, ldq(idx).bits.uop)
        val addr   = Mux(commit_store, stq(idx).bits.addr.bits, ldq(idx).bits.addr.bits)
        val stdata = Mux(commit_store, stq(idx).bits.data.bits, 0.U)
        val wbdata = Mux(commit_store, stq(idx).bits.debug_wb_data, ldq(idx).bits.debug_wb_data)
        printf("MT %x %x %x %x %x %x %x\n",
          io.core.tsc_reg, uop.uopc, uop.mem_cmd, uop.mem_size, addr, stdata, wbdata)
      }
    }

    temp_stq_commit_head = Mux(commit_store,
                               WrapInc(temp_stq_commit_head, numStqEntries),
                               temp_stq_commit_head)

    temp_ldq_head        = Mux(commit_load,
                               WrapInc(temp_ldq_head, numLdqEntries),
                               temp_ldq_head)
  }
  stq_commit_head := temp_stq_commit_head
  ldq_head        := temp_ldq_head

  // store has been committed AND successfully sent data to memory
  when (stq(stq_head).valid && stq(stq_head).bits.committed)
  {
    when (stq(stq_head).bits.uop.is_fence && !io.dmem.ordered) {
      io.dmem.force_order := true.B
      store_needs_order   := true.B
    }
    clear_store := Mux(stq(stq_head).bits.uop.is_fence, io.dmem.ordered,
                                                        stq(stq_head).bits.succeeded)
  }

  when (clear_store)
  {
    stq(stq_head).valid           := false.B
    stq(stq_head).bits.addr.valid := false.B
    stq(stq_head).bits.data.valid := false.B
    stq(stq_head).bits.succeeded  := false.B
    stq(stq_head).bits.committed  := false.B

    stq_head := WrapInc(stq_head, numStqEntries)
    when (stq(stq_head).bits.uop.is_fence)
    {
      stq_execute_head := WrapInc(stq_execute_head, numStqEntries)
    }
  }


  // -----------------------
  // Hellacache interface
  // We need to time things like a HellaCache would
  io.hellacache.req.ready := false.B
  io.hellacache.s2_nack   := false.B
  io.hellacache.s2_xcpt   := (0.U).asTypeOf(new rocket.HellaCacheExceptions)
  io.hellacache.resp.valid := false.B
  when (hella_state === h_ready) {
    io.hellacache.req.ready := true.B
    when (io.hellacache.req.fire()) {
      hella_req   := io.hellacache.req.bits
      hella_state := h_s1
    }
  } .elsewhen (hella_state === h_s1) {
    can_fire_hella_incoming(memWidth-1) := true.B

    hella_data := io.hellacache.s1_data
    hella_xcpt := dtlb.io.resp(memWidth-1)

    when (io.hellacache.s1_kill) {
      when (will_fire_hella_incoming(memWidth-1) && dmem_req_fire(memWidth-1)) {
        hella_state := h_dead
      } .otherwise {
        hella_state := h_ready
      }
    } .elsewhen (will_fire_hella_incoming(memWidth-1) && dmem_req_fire(memWidth-1)) {
      hella_state := h_s2
    } .otherwise {
      hella_state := h_s2_nack
    }
  } .elsewhen (hella_state === h_s2_nack) {
    io.hellacache.s2_nack := true.B
    hella_state := h_ready
  } .elsewhen (hella_state === h_s2) {
    io.hellacache.s2_xcpt := hella_xcpt
    when (io.hellacache.s2_kill || hella_xcpt.asUInt =/= 0.U) {
      hella_state := h_dead
    } .otherwise {
      hella_state := h_wait
    }
  } .elsewhen (hella_state === h_wait) {
    for (w <- 0 until memWidth) {
      when (io.dmem.resp(w).valid && io.dmem.resp(w).bits.is_hella) {
        hella_state := h_ready

        io.hellacache.resp.valid       := true.B
        io.hellacache.resp.bits.addr   := hella_req.addr
        io.hellacache.resp.bits.tag    := hella_req.tag
        io.hellacache.resp.bits.cmd    := hella_req.cmd
        io.hellacache.resp.bits.signed := hella_req.signed
        io.hellacache.resp.bits.size   := hella_req.size
        io.hellacache.resp.bits.data   := io.dmem.resp(w).bits.data
      } .elsewhen (io.dmem.nack(w).valid && io.dmem.nack(w).bits.is_hella) {
        hella_state := h_replay
      }
    }
  } .elsewhen (hella_state === h_replay) {
    can_fire_hella_wakeup(memWidth-1) := true.B

    when (will_fire_hella_wakeup(memWidth-1) && dmem_req_fire(memWidth-1)) {
      hella_state := h_wait
    }
  } .elsewhen (hella_state === h_dead) {
    for (w <- 0 until memWidth) {
      when (io.dmem.resp(w).valid && io.dmem.resp(w).bits.is_hella) {
        hella_state := h_ready
      }
    }
  }

  //-------------------------------------------------------------
  // Exception / Reset

  // for the live_store_mask, need to kill stores that haven't been committed
  val st_exc_killed_mask = WireInit(VecInit((0 until numStqEntries).map(x=>false.B)))

  when (reset.asBool || io.core.exception)
  {
    ldq_head := 0.U
    ldq_tail := 0.U

    when (reset.asBool)
    {
      stq_head := 0.U
      stq_tail := 0.U
      stq_commit_head  := 0.U
      stq_execute_head := 0.U

      for (i <- 0 until numStqEntries)
      {
        stq(i).valid           := false.B
        stq(i).bits.addr.valid := false.B
        stq(i).bits.data.valid := false.B
        stq(i).bits.uop        := NullMicroOp
      }
    }
      .otherwise // exception
    {
      stq_tail := stq_commit_head

      for (i <- 0 until numStqEntries)
      {
        when (!stq(i).bits.committed && !stq(i).bits.succeeded)
        {
          stq(i).valid           := false.B
          stq(i).bits.addr.valid := false.B
          stq(i).bits.data.valid := false.B
          st_exc_killed_mask(i)  := true.B
        }
      }
    }

    for (i <- 0 until numLdqEntries)
    {
      ldq(i).valid           := false.B
      ldq(i).bits.addr.valid := false.B
      ldq(i).bits.executed   := false.B
    }
  }

  //-------------------------------------------------------------
  // Live Store Mask
  // track a bit-array of stores that are alive
  // (could maybe be re-produced from the stq_head/stq_tail, but need to know include spec_killed entries)

  // TODO is this the most efficient way to compute the live store mask?
  live_store_mask := next_live_store_mask &
                    ~(st_brkilled_mask.asUInt) &
                    ~(st_exc_killed_mask.asUInt)


}

/**
 * Object to take an address and generate an 8-bit mask of which bytes within a
 * double-word.
 */
object GenByteMask
{
   def apply(addr: UInt, size: UInt): UInt =
   {
      val mask = Wire(UInt(8.W))
      mask := MuxCase(255.U(8.W), Array(
                   (size === 0.U) -> (1.U(8.W) << addr(2,0)),
                   (size === 1.U) -> (3.U(8.W) << (addr(2,1) << 1.U)),
                   (size === 2.U) -> Mux(addr(2), 240.U(8.W), 15.U(8.W)),
                   (size === 3.U) -> 255.U(8.W)))
      mask
   }
}

/**
 * ...
 */
class ForwardingAgeLogic(num_entries: Int)(implicit p: Parameters) extends BoomModule()(p)
{
   val io = IO(new Bundle
   {
      val addr_matches    = Input(UInt(num_entries.W)) // bit vector of addresses that match
                                                       // between the load and the SAQ
      val youngest_st_idx = Input(UInt(stqAddrSz.W)) // needed to get "age"

      val forwarding_val  = Output(Bool())
      val forwarding_idx  = Output(UInt(stqAddrSz.W))
   })

   // generating mask that zeroes out anything younger than tail
   val age_mask = Wire(Vec(num_entries, Bool()))
   for (i <- 0 until num_entries)
   {
      age_mask(i) := true.B
      when (i.U >= io.youngest_st_idx) // currently the tail points PAST last store, so use >=
      {
         age_mask(i) := false.B
      }
   }

   // Priority encoder with moving tail: double length
   val matches = Wire(UInt((2*num_entries).W))
   matches := Cat(io.addr_matches & age_mask.asUInt,
                  io.addr_matches)

   val found_match = Wire(Bool())
   found_match       := false.B
   io.forwarding_idx := 0.U

   // look for youngest, approach from the oldest side, let the last one found stick
   for (i <- 0 until (2*num_entries))
   {
      when (matches(i))
      {
         found_match := true.B
         io.forwarding_idx := (i % num_entries).U
      }
   }

   io.forwarding_val := found_match
}<|MERGE_RESOLUTION|>--- conflicted
+++ resolved
@@ -1049,13 +1049,8 @@
 
     val block_addr_matches = widthMap(w => lcam_addr(w) >> blockOffBits === l_addr >> blockOffBits)
     val dword_addr_matches = widthMap(w => block_addr_matches(w) && lcam_addr(w)(blockOffBits-1,3) === l_addr(blockOffBits-1,3))
-<<<<<<< HEAD
-    val mask_match = widthMap(w => (l_mask & lcam_mask(w)) === l_mask)
-=======
     val mask_match   = widthMap(w => (l_mask & lcam_mask(w)) === l_mask)
     val mask_overlap = widthMap(w => (l_mask & lcam_mask(w)).orR)
-    val l_is_succeeding = succeeding_loads(i)
->>>>>>> a26504f3
 
     // Searcher is a store
     for (w <- 0 until memWidth) {
@@ -1067,24 +1062,14 @@
         // This load has been observed, so if a younger load to the same address has not
         // executed yet, this load must be squashed
         ldq(i).bits.observed := true.B
-<<<<<<< HEAD
       } .elsewhen (do_st_search(w)                                                                                                &&
                    l_valid                                                                                                        &&
                    l_bits.addr.valid                                                                                              &&
                    (l_bits.executed || l_bits.succeeded || forwarding_loads(i))                                                   &&
                    !l_bits.addr_is_virtual                                                                                        &&
                    l_bits.st_dep_mask(lcam_stq_idx(w))                                                                            &&
-                   dword_addr_matches(w)) {
-=======
-      } .elsewhen (do_st_search(w)                                                                                             &&
-                   l_valid                                                                                                     &&
-                   l_bits.addr.valid                                                                                           &&
-                   ((l_bits.executed && !l_bits.execute_ignore && !executing_loads(i)) || l_bits.succeeded || l_is_succeeding) &&
-                   !l_bits.addr_is_virtual                                                                                     &&
-                   l_bits.st_dep_mask(lcam_stq_idx(w))                                                                         &&
-                   dword_addr_matches(w)                                                                                       &&
+                   dword_addr_matches(w)                                                                                          &&
                    mask_overlap(w)) {
->>>>>>> a26504f3
         val forwarded_is_older = IsOlder(l_bits.forward_stq_idx, lcam_stq_idx(w), l_bits.youngest_stq_idx)
         // We are older than this load, which overlapped us.
         when (!l_bits.forward_std_val || // If the load wasn't forwarded, it definitely failed
