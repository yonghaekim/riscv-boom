//******************************************************************************
// Copyright (c) 2012 - 2018, The Regents of the University of California (Regents).
// All Rights Reserved. See LICENSE and LICENSE.SiFive for license details.
//------------------------------------------------------------------------------

//------------------------------------------------------------------------------
//------------------------------------------------------------------------------
// RISCV Out-of-Order Load/Store Unit
//------------------------------------------------------------------------------
//------------------------------------------------------------------------------
//
// Load/Store Unit is made up of the Load-Address Queue, the Store-Address
// Queue, and the Store-Data queue (LAQ, SAQ, and SDQ).
//
// Stores are sent to memory at (well, after) commit, loads are executed
// optimstically ASAP.  If a misspeculation was discovered, the pipeline is
// cleared. Loads put to sleep are retried.  If a LoadAddr and StoreAddr match,
// the Load can receive its data by forwarding data out of the Store-Data
// Queue.
//
// Currently, loads are sent to memory immediately, and in parallel do an
// associative search of the SAQ, on entering the LSU. If a hit on the SAQ
// search, the memory request is killed on the next cycle, and if the SDQ entry
// is valid, the store data is forwarded to the load (delayed to match the
// load-use delay to delay with the write-port structural hazard). If the store
// data is not present, or it's only a partial match (SB->LH), the load is put
// to sleep in the LAQ.
//
// Memory ordering violations are detected by stores at their addr-gen time by
// associatively searching the LAQ for newer loads that have been issued to
// memory.
//
// The store queue contains both speculated and committed stores.
//
// Only one port to memory... loads and stores have to fight for it, West Side
// Story style.
//
// TODO:
//    - Add predicting structure for ordering failures
//    - currently won't STD forward if DMEM is busy
//    - ability to turn off things if VM is disabled
//    - reconsider port count of the wakeup, retry stuff

package boom.lsu

import chisel3._
import chisel3.util._
import chisel3.experimental.dontTouch

import freechips.rocketchip.config.Parameters
import freechips.rocketchip.rocket
import freechips.rocketchip.tilelink._
import freechips.rocketchip.util.Str

import boom.common._
import boom.exu.{BrResolutionInfo, Exception, FuncUnitResp, CommitSignals, ExeUnitResp}
import boom.util.{BoolToChar, AgePriorityEncoder, IsKilledByBranch, GetNewBrMask, WrapInc, IsOlder, UpdateBrMask}

class LSUExeIO(implicit p: Parameters) extends BoomBundle()(p)
{
  // The "resp" of the maddrcalc is really a "req" to the LSU
  val req       = Flipped(new ValidIO(new FuncUnitResp(xLen)))
  // Send load data to regfiles
  val iresp    = new DecoupledIO(new boom.exu.ExeUnitResp(xLen))
  val fresp    = new DecoupledIO(new boom.exu.ExeUnitResp(xLen+1)) // TODO: Should this be fLen?
}

class BoomDCacheReq(implicit p: Parameters) extends BoomBundle()(p)
  with HasBoomUOP
{
  val addr  = UInt(coreMaxAddrBits.W)
  val data  = Bits(coreDataBits.W)
  val is_hella = Bool() // Is this the hellacache req? If so this is not tracked in LDQ or STQ
}

class BoomDCacheResp(implicit p: Parameters) extends BoomBundle()(p)
  with HasBoomUOP
{
  val data = Bits(coreDataBits.W)
  val is_hella = Bool()
}

class LSUDMemIO(implicit p: Parameters, edge: TLEdgeOut) extends BoomBundle()(p)
{
  // In LSU's dmem stage, send the request
  val req         = new DecoupledIO(Vec(memWidth, Valid(new BoomDCacheReq)))
  // In LSU's LCAM search stage, kill if order fail (or forwarding possible)
  val s1_kill     = Output(Vec(memWidth, Bool()))
  // Get a request any cycle
  val resp        = Flipped(Vec(memWidth, new ValidIO(new BoomDCacheResp)))
  // In our response stage, if we get a nack, we need to reexecute
  val nack        = Flipped(Vec(memWidth, new ValidIO(new BoomDCacheReq)))

  val brinfo       = Output(new BrResolutionInfo)
  val exception    = Output(Bool())
  val rob_pnr_idx  = Output(UInt(robAddrSz.W))
  val rob_head_idx = Output(UInt(robAddrSz.W))

  val release = Flipped(new DecoupledIO(new TLBundleC(edge.bundle)))

  // Clears prefetching MSHRs
  val force_order  = Output(Bool())
  val ordered     = Input(Bool())

  override def cloneType = new LSUDMemIO().asInstanceOf[this.type]
}

class LSUCoreIO(implicit p: Parameters) extends BoomBundle()(p)
{
  val exe = Vec(memWidth, new LSUExeIO)

  val dis_uops    = Flipped(Vec(coreWidth, Valid(new MicroOp)))
  val dis_ldq_idx = Output(Vec(coreWidth, UInt(ldqAddrSz.W)))
  val dis_stq_idx = Output(Vec(coreWidth, UInt(stqAddrSz.W)))

  val ldq_full    = Output(Vec(coreWidth, Bool()))
  val stq_full    = Output(Vec(coreWidth, Bool()))

  val fp_stdata   = Flipped(Decoupled(new ExeUnitResp(fLen)))

  val commit      = Input(new CommitSignals)
  val commit_load_at_rob_head = Input(Bool())

  // Stores clear busy bit when stdata is received
  // memWidth for int, 1 for fp (to avoid back-pressure fpstdat)
  val clr_bsy         = Output(Vec(memWidth + 1, Valid(UInt(robAddrSz.W))))

  // Speculatively safe load (barring memory ordering failure)
  val clr_unsafe      = Output(Vec(memWidth, Valid(UInt(robAddrSz.W))))

  // Tell the DCache to clear prefetches/speculating misses
  val fence_dmem   = Input(Bool())

  // Speculatively tell the IQs that we'll get load data back next cycle
  val spec_ld_wakeup = Output(Valid(UInt(maxPregSz.W)))
  // Tell the IQs that the load we speculated last cycle was misspeculated
  val ld_miss      = Output(Bool())

  val brinfo       = Input(new BrResolutionInfo)
  val rob_pnr_idx  = Input(UInt(robAddrSz.W))
  val rob_head_idx = Input(UInt(robAddrSz.W))
  val exception    = Input(Bool())

  val fencei_rdy  = Output(Bool())

  val lxcpt       = Output(Valid(new Exception))

  val tsc_reg     = Input(UInt())
}

class LSUIO(implicit p: Parameters, edge: TLEdgeOut) extends BoomBundle()(p)
{
  val ptw   = new rocket.TLBPTWIO
  val core  = new LSUCoreIO
  val dmem  = new LSUDMemIO

  val hellacache = Flipped(new freechips.rocketchip.rocket.HellaCacheIO)
}

class LDQEntry(implicit p: Parameters) extends BoomBundle()(p)
    with HasBoomUOP
{
  val addr                = Valid(UInt(coreMaxAddrBits.W))
  val addr_is_virtual     = Bool() // Virtual address, we got a TLB miss
  val addr_is_uncacheable = Bool() // Uncacheable, wait until head of ROB to execute

  val executed            = Bool() // load sent to memory, reset by NACKs
  val execute_ignore      = Bool() // Ignore the next response we get from memory, we need to replay it
  val succeeded           = Bool() // Load send data back to core
  val order_fail          = Bool()
  val observed            = Bool()

  val st_dep_mask         = UInt(numStqEntries.W) // list of stores older than us
  val youngest_stq_idx    = UInt(stqAddrSz.W) // index of the oldest store younger than us

  val forward_std_val     = Bool()
  val forward_stq_idx     = UInt(stqAddrSz.W) // Which store did we get the store-load forward from?

  val debug_wb_data       = UInt(xLen.W)
}

class STQEntry(implicit p: Parameters) extends BoomBundle()(p)
   with HasBoomUOP
{
  val addr                = Valid(UInt(coreMaxAddrBits.W))
  val addr_is_virtual     = Bool() // Virtual address, we got a TLB miss
  val data                = Valid(UInt(xLen.W))

  val committed           = Bool() // committed by ROB
  val succeeded           = Bool() // D$ has ack'd this, we don't need to maintain this anymore

  val debug_wb_data       = UInt(xLen.W)
}

class LSU(implicit p: Parameters, edge: TLEdgeOut) extends BoomModule()(p)
  with rocket.HasL1HellaCacheParameters
{
  val io = IO(new LSUIO)


  val ldq = Reg(Vec(numLdqEntries, Valid(new LDQEntry)))
  val stq = Reg(Vec(numStqEntries, Valid(new STQEntry)))



  val ldq_head         = Reg(UInt(ldqAddrSz.W))
  val ldq_tail         = Reg(UInt(ldqAddrSz.W))
  val stq_head         = Reg(UInt(stqAddrSz.W)) // point to next store to clear from STQ (i.e., send to memory)
  val stq_tail         = Reg(UInt(stqAddrSz.W))
  val stq_commit_head  = Reg(UInt(stqAddrSz.W)) // point to next store to commit
  val stq_execute_head = Reg(UInt(stqAddrSz.W)) // point to next store to execute


  assert (stq(stq_execute_head).valid ||
          stq_head === stq_execute_head || stq_tail === stq_execute_head,
            "stq_execute_head got off track.")

  val h_ready :: h_s1 :: h_s2 :: h_s2_nack :: h_wait :: h_replay :: h_dead :: Nil = Enum(7)
  // s1 : do TLB, if success and not killed, fire request go to h_s2
  //      store s1_data to register
  //      if tlb miss, go to s2_nack
  //      if don't get TLB, go to s2_nack
  //      store tlb xcpt
  // s2 : If kill, go to dead
  //      If tlb xcpt, send tlb xcpt, go to dead
  // s2_nack : send nack, go to dead
  // wait : wait for response, if nack, go to replay
  // replay : refire request, use already translated address
  // dead : wait for response, ignore it
  val hella_state           = RegInit(h_ready)
  val hella_req             = Reg(new rocket.HellaCacheReq)
  val hella_data            = Reg(new rocket.HellaCacheWriteData)
  val hella_paddr           = Reg(UInt(paddrBits.W))
  val hella_xcpt            = Reg(new rocket.HellaCacheExceptions)


  val dtlb = Module(new NBDTLB(
    instruction = false, lgMaxSize = log2Ceil(coreDataBytes), rocket.TLBConfig(dcacheParams.nTLBEntries)))

  io.ptw <> dtlb.io.ptw


  val clear_store     = WireInit(false.B)
  val live_store_mask = RegInit(0.U(numStqEntries.W))
  var next_live_store_mask = Mux(clear_store, live_store_mask & ~(1.U << stq_head),
                                              live_store_mask)


  def widthMap[T <: Data](f: Int => T) = VecInit((0 until memWidth).map(f))


  //-------------------------------------------------------------
  //-------------------------------------------------------------
  // Enqueue new entries
  //-------------------------------------------------------------
  //-------------------------------------------------------------

  // This is a newer store than existing loads, so clear the bit in all the store dependency masks
  for (i <- 0 until numLdqEntries)
  {
    when (clear_store)
    {
      ldq(i).bits.st_dep_mask := ldq(i).bits.st_dep_mask & ~(1.U << stq_head)
    }
  }

  // Decode stage
  var ld_enq_idx = ldq_tail
  var st_enq_idx = stq_tail

<<<<<<< HEAD
  val stq_nonempty = (0 until NUM_STQ_ENTRIES).map{ i => stq(i).valid }.reduce(_||_) =/= 0.U
=======
  val stq_nonempty = (0 until numStqEntries).map{ i => stq(i).valid }.reduce(_||_) =/= 0.U
>>>>>>> 7b569f86

  var ldq_full = Bool()
  var stq_full = Bool()

  for (w <- 0 until coreWidth)
  {
    ldq_full = WrapInc(ld_enq_idx, numLdqEntries) === ldq_head
    io.core.ldq_full(w)    := ldq_full
    io.core.dis_ldq_idx(w) := ld_enq_idx

    val dis_ld_val = io.core.dis_uops(w).valid && io.core.dis_uops(w).bits.uses_ldq

    when (dis_ld_val)
    {
      ldq(ld_enq_idx).valid                := true.B
      ldq(ld_enq_idx).bits.uop             := io.core.dis_uops(w).bits
      ldq(ld_enq_idx).bits.youngest_stq_idx  := st_enq_idx
      ldq(ld_enq_idx).bits.st_dep_mask     := next_live_store_mask

      ldq(ld_enq_idx).bits.addr.valid      := false.B
      ldq(ld_enq_idx).bits.executed        := false.B
      ldq(ld_enq_idx).bits.execute_ignore  := false.B
      ldq(ld_enq_idx).bits.succeeded       := false.B
      ldq(ld_enq_idx).bits.order_fail      := false.B
      ldq(ld_enq_idx).bits.observed        := false.B
      ldq(ld_enq_idx).bits.forward_std_val := false.B

      assert (ld_enq_idx === io.core.dis_uops(w).bits.ldq_idx, "[lsu] mismatch enq load tag.")
      assert (!ldq(ld_enq_idx).valid, "[lsu] Enqueuing uop is overwriting ldq entries")
    }
    ld_enq_idx = Mux(dis_ld_val, WrapInc(ld_enq_idx, numLdqEntries),
                                 ld_enq_idx)

    stq_full = WrapInc(st_enq_idx, numStqEntries) === stq_head
    io.core.stq_full(w)    := stq_full
    io.core.dis_stq_idx(w) := st_enq_idx

    val dis_st_val = io.core.dis_uops(w).valid && io.core.dis_uops(w).bits.uses_stq
    when (dis_st_val)
    {
      stq(st_enq_idx).valid           := true.B
      stq(st_enq_idx).bits.uop        := io.core.dis_uops(w).bits
      stq(st_enq_idx).bits.addr.valid := false.B
      stq(st_enq_idx).bits.data.valid := false.B
      stq(st_enq_idx).bits.committed  := false.B
      stq(st_enq_idx).bits.succeeded  := false.B

      assert (st_enq_idx === io.core.dis_uops(w).bits.stq_idx, "[lsu] mismatch enq store tag.")
      assert (!stq(st_enq_idx).valid, "[lsu] Enqueuing uop is overwriting stq entries")
    }
    next_live_store_mask = Mux(dis_st_val, next_live_store_mask | (1.U << st_enq_idx),
                                           next_live_store_mask)
    st_enq_idx = Mux(dis_st_val, WrapInc(st_enq_idx, numStqEntries),
                                 st_enq_idx)
  }

  ldq_tail := ld_enq_idx
  stq_tail := st_enq_idx

  io.dmem.force_order   := io.core.fence_dmem
  io.core.fencei_rdy    := !stq_nonempty && io.dmem.ordered


  //-------------------------------------------------------------
  //-------------------------------------------------------------
  // Execute stage (access TLB, send requests to Memory)
  //-------------------------------------------------------------
  //-------------------------------------------------------------

  // We can only report 1 exception per cycle.
  // Just be sure to report the youngest one
  val mem_xcpt_valid  = Wire(Bool())
  val mem_xcpt_cause  = Wire(UInt())
  val mem_xcpt_uop    = Wire(new MicroOp)
  val mem_xcpt_vaddr  = Wire(UInt())


  //---------------------------------------
  // Can-fire logic and wakeup/retry select
  //
  // First we determine what operations are waiting to execute.
  // These are the "can_fire"/"will_fire" signals

  val will_fire_load_incoming  = Wire(Vec(memWidth, Bool()))
  val will_fire_stad_incoming  = Wire(Vec(memWidth, Bool()))
  val will_fire_sta_incoming   = Wire(Vec(memWidth, Bool()))
  val will_fire_std_incoming   = Wire(Vec(memWidth, Bool()))
  val will_fire_sfence         = Wire(Vec(memWidth, Bool()))
  val will_fire_hella_incoming = Wire(Vec(memWidth, Bool()))
  val will_fire_hella_wakeup   = Wire(Vec(memWidth, Bool()))
  val will_fire_release        = Wire(Vec(memWidth, Bool()))
  val will_fire_load_retry     = Wire(Vec(memWidth, Bool()))
  val will_fire_sta_retry      = Wire(Vec(memWidth, Bool()))
  val will_fire_store_commit   = Wire(Vec(memWidth, Bool()))
  val will_fire_load_wakeup    = Wire(Vec(memWidth, Bool()))

  val exe_req = WireInit(VecInit(io.core.exe.map(_.req)))
  // Sfence goes through all pipes
  for (i <- 0 until memWidth) {
    when (io.core.exe(i).req.bits.sfence.valid) {
      exe_req := VecInit(Seq.fill(memWidth) { io.core.exe(i).req })
    }
  }

  // -------------------------------
  // Assorted signals for scheduling

  // Don't wakeup a load if we just sent it last cycle or two cycles ago
<<<<<<< HEAD
  val block_load_mask    = WireInit(VecInit((0 until NUM_LDQ_ENTRIES).map(x=>false.B)))
=======
  val block_load_mask    = WireInit(VecInit((0 until numLdqEntries).map(x=>false.B)))
>>>>>>> 7b569f86
  val p1_block_load_mask = RegNext(block_load_mask)
  val p2_block_load_mask = RegNext(p1_block_load_mask)

  // The store at the commit head needs the DCache to appear ordered
  // Delay firing load wakeups and retries now
  val store_needs_order = WireInit(false.B)

  val ldq_incoming_idx = widthMap(i => exe_req(i).bits.uop.ldq_idx)
  val ldq_incoming_e   = widthMap(i => ldq(ldq_incoming_idx(i)))

  val stq_incoming_idx = widthMap(i => exe_req(i).bits.uop.stq_idx)
  val stq_incoming_e   = widthMap(i => stq(stq_incoming_idx(i)))

<<<<<<< HEAD
  val ldq_retry_idx = RegNext(AgePriorityEncoder((0 until NUM_LDQ_ENTRIES).map(i => {
=======
  val ldq_retry_idx = RegNext(AgePriorityEncoder((0 until numLdqEntries).map(i => {
>>>>>>> 7b569f86
    val e = ldq(i).bits
    val block = block_load_mask(i) || p1_block_load_mask(i)
    e.addr.valid && e.addr_is_virtual && !block
  }), ldq_head))
  val ldq_retry_e            = ldq(ldq_retry_idx)
<<<<<<< HEAD

  val stq_retry_idx = RegNext(AgePriorityEncoder((0 until NUM_STQ_ENTRIES).map(i => {
    val e = stq(i).bits
    e.addr.valid && e.addr_is_virtual
  }), stq_commit_head))
  val stq_retry_e   = stq(stq_retry_idx)

  val stq_commit_e  = stq(stq_execute_head)

  val ldq_wakeup_idx = RegNext(AgePriorityEncoder((0 until NUM_LDQ_ENTRIES).map(i=> {
    val e = ldq(i).bits
    val block = block_load_mask(i) || p1_block_load_mask(i)
    e.addr.valid && !e.executed && !e.succeeded && !e.addr_is_virtual && !block
  }), ldq_head))
  val ldq_wakeup_e   = ldq(ldq_wakeup_idx)

  // -----------------------
  // Determine what can fire

=======

  val stq_retry_idx = RegNext(AgePriorityEncoder((0 until numStqEntries).map(i => {
    val e = stq(i).bits
    e.addr.valid && e.addr_is_virtual
  }), stq_commit_head))
  val stq_retry_e   = stq(stq_retry_idx)

  val stq_commit_e  = stq(stq_execute_head)

  val ldq_wakeup_idx = RegNext(AgePriorityEncoder((0 until numLdqEntries).map(i=> {
    val e = ldq(i).bits
    val block = block_load_mask(i) || p1_block_load_mask(i)
    e.addr.valid && !e.executed && !e.succeeded && !e.addr_is_virtual && !block
  }), ldq_head))
  val ldq_wakeup_e   = ldq(ldq_wakeup_idx)

  // -----------------------
  // Determine what can fire

>>>>>>> 7b569f86
  // Can we fire a incoming load
  val can_fire_load_incoming = widthMap(w => exe_req(w).valid && exe_req(w).bits.uop.ctrl.is_load)

  // Can we fire an incoming store addrgen + store datagen
  val can_fire_stad_incoming = widthMap(w => exe_req(w).valid && exe_req(w).bits.uop.ctrl.is_sta
                                                              && exe_req(w).bits.uop.ctrl.is_std)

  // Can we fire an incoming store addrgen
  val can_fire_sta_incoming  = widthMap(w => exe_req(w).valid && exe_req(w).bits.uop.ctrl.is_sta
                                                              && !exe_req(w).bits.uop.ctrl.is_std)

  // Can we fire an incoming store datagen
  val can_fire_std_incoming  = widthMap(w => exe_req(w).valid && exe_req(w).bits.uop.ctrl.is_std
                                                              && !exe_req(w).bits.uop.ctrl.is_sta)

  // Can we fire an incoming sfence
  val can_fire_sfence        = widthMap(w => exe_req(w).valid && exe_req(w).bits.sfence.valid)

  // Can we fire a request from dcache to release a line
  // This needs to go through LDQ search to mark loads as dangerous
  val can_fire_release       = widthMap(w => (w == memWidth-1).B && io.dmem.release.valid)
  io.dmem.release.ready     := will_fire_release.reduce(_||_)

  // Can we retry a load that missed in the TLB
  val can_fire_load_retry    = widthMap(w =>
                               ( ldq_retry_e.valid                            &&
                                 ldq_retry_e.bits.addr.valid                  &&
                                 ldq_retry_e.bits.addr_is_virtual             &&
                                !p1_block_load_mask(ldq_retry_idx)            &&
                                !p2_block_load_mask(ldq_retry_idx)            &&
                                RegNext(dtlb.io.miss_rdy)                     &&
                                !store_needs_order                            &&
                                (w == memWidth-1).B                           && // TODO: Is this best scheduling?
                                !ldq_retry_e.bits.order_fail))

  // Can we retry a store addrgen that missed in the TLB
  // - Weird edge case when sta_retry and std_incoming for same entry in same cycle. Delay this
  val can_fire_sta_retry     = widthMap(w =>
                               ( stq_retry_e.valid                            &&
                                 stq_retry_e.bits.addr.valid                  &&
                                 stq_retry_e.bits.addr_is_virtual             &&
                                 (w == memWidth-1).B                          &&
                                 RegNext(dtlb.io.miss_rdy)                    &&
                                 !(widthMap(i => (i != w).B               &&
                                                 can_fire_std_incoming(i) &&
                                                 stq_incoming_idx(i) === stq_retry_idx).reduce(_||_))
                               ))
  // Can we commit a store
  val can_fire_store_commit  = widthMap(w =>
                               ( stq_commit_e.valid                           &&
                                !stq_commit_e.bits.uop.is_fence               &&
                                !mem_xcpt_valid                               &&
                                !stq_commit_e.bits.uop.exception              &&
                                (w == 0).B                                    &&
                                (stq_commit_e.bits.committed || ( stq_commit_e.bits.uop.is_amo      &&
                                                                  stq_commit_e.bits.addr.valid      &&
                                                                 !stq_commit_e.bits.addr_is_virtual &&
                                                                  stq_commit_e.bits.data.valid))))

  // Can we wakeup a load that was nack'd
  val can_fire_load_wakeup = widthMap(w =>
                             ( ldq_wakeup_e.valid                      &&
                               ldq_wakeup_e.bits.addr.valid            &&
                              !ldq_wakeup_e.bits.succeeded             &&
                              !ldq_wakeup_e.bits.addr_is_virtual       &&
                              !ldq_wakeup_e.bits.executed              &&
                              !ldq_wakeup_e.bits.order_fail            &&
                              !p1_block_load_mask(ldq_wakeup_idx)      &&
                              !p2_block_load_mask(ldq_wakeup_idx)      &&
                              !store_needs_order                       &&
                              (w == memWidth-1).B                      &&
                              (!ldq_wakeup_e.bits.addr_is_uncacheable || (io.core.commit_load_at_rob_head &&
                                                                          ldq_head === ldq_wakeup_idx &&
                                                                          ldq_wakeup_e.bits.st_dep_mask.asUInt === 0.U))))

  // Can we fire an incoming hellacache request
  val can_fire_hella_incoming  = WireInit(widthMap(w => false.B)) // This is assigned to in the hellashim ocntroller

  // Can we fire a hellacache request that the dcache nack'd
  val can_fire_hella_wakeup    = WireInit(widthMap(w => false.B)) // This is assigned to in the hellashim controller

  //---------------------------------------------------------
  // Controller logic. Arbitrate which request actually fires

  val exe_tlb_valid = Wire(Vec(memWidth, Bool()))
  for (w <- 0 until memWidth) {
    var tlb_avail  = true.B
    var dc_avail   = true.B
    var lcam_avail = true.B
    var rob_avail  = true.B

    def lsu_sched(can_fire: Bool, uses_tlb:Boolean, uses_dc:Boolean, uses_lcam: Boolean, uses_rob:Boolean): Bool = {
      val will_fire = can_fire && !(uses_tlb.B && !tlb_avail) &&
                                  !(uses_lcam.B && !lcam_avail) &&
                                  !(uses_dc.B && !dc_avail) &&
                                  !(uses_rob.B && !rob_avail)
      tlb_avail  = tlb_avail  && !(will_fire && uses_tlb.B)
      lcam_avail = lcam_avail && !(will_fire && uses_lcam.B)
      dc_avail   = dc_avail   && !(will_fire && uses_dc.B)
      rob_avail  = rob_avail  && !(will_fire && uses_rob.B)
      dontTouch(will_fire) // dontTouch these so we can inspect the will_fire signals
      will_fire
    }

    // The order of these statements is the priority
    // Some restrictions
    //  - Incoming ops must get precedence, can't backpresure memaddrgen
    //  - Incoming hellacache ops must get precedence over retrying ops (PTW must get precedence over retrying translation)
    will_fire_load_incoming (w) := lsu_sched(can_fire_load_incoming (w) , true , true , true , false) // TLB , DC , LCAM
    will_fire_stad_incoming (w) := lsu_sched(can_fire_stad_incoming (w) , true , false, true , true)  // TLB ,    , LCAM , ROB
    will_fire_sta_incoming  (w) := lsu_sched(can_fire_sta_incoming  (w) , true , false, true , true)  // TLB ,    , LCAM , ROB
    will_fire_std_incoming  (w) := lsu_sched(can_fire_std_incoming  (w) , false, false, false, true)  //                 , ROB
    will_fire_sfence        (w) := lsu_sched(can_fire_sfence        (w) , true , false, false, true)  // TLB ,    ,      , ROB
    will_fire_release       (w) := lsu_sched(can_fire_release       (w) , false, false, true , false) //            LCAM
    will_fire_hella_incoming(w) := lsu_sched(can_fire_hella_incoming(w) , true , true , false, false) // TLB , DC
    will_fire_hella_wakeup  (w) := lsu_sched(can_fire_hella_wakeup  (w) , false, true , false, false) //     , DC
    will_fire_load_retry    (w) := lsu_sched(can_fire_load_retry    (w) , true , true , true , false) // TLB , DC , LCAM
    will_fire_sta_retry     (w) := lsu_sched(can_fire_sta_retry     (w) , true , false, true , true)  // TLB ,    , LCAM , ROB // TODO: This should be higher priority
    will_fire_store_commit  (w) := lsu_sched(can_fire_store_commit  (w) , false, true , false, false) //     , DC
    will_fire_load_wakeup   (w) := lsu_sched(can_fire_load_wakeup   (w) , false, true , true , false) //     , DC , LCAM

    assert(!(exe_req(w).valid && !(will_fire_load_incoming(w) || will_fire_stad_incoming(w) || will_fire_sta_incoming(w) || will_fire_std_incoming(w) || will_fire_sfence(w))))

    when (will_fire_load_wakeup(w)) {
      block_load_mask(ldq_wakeup_idx)           := true.B
    } .elsewhen (will_fire_load_incoming(w)) {
      block_load_mask(exe_req(w).bits.uop.ldq_idx) := true.B
    } .elsewhen (will_fire_load_retry(w)) {
      block_load_mask(ldq_retry_idx)            := true.B
    }
    exe_tlb_valid(w) := !tlb_avail
  }
  assert((memWidth == 1).B ||
    (!(will_fire_sfence.reduce(_||_) && !will_fire_sfence.reduce(_&&_)) &&
     !will_fire_hella_incoming.reduce(_&&_) &&
     !will_fire_hella_wakeup.reduce(_&&_)   &&
     !will_fire_load_retry.reduce(_&&_)     &&
     !will_fire_sta_retry.reduce(_&&_)      &&
     !will_fire_store_commit.reduce(_&&_)   &&
     !will_fire_load_wakeup.reduce(_&&_)),
    "Some operations is proceeding down multiple pipes")

  require(memWidth <= 2)

  //--------------------------------------------
  // TLB Access

  assert(hella_req.cmd =/= rocket.M_SFENCE,
    "SFENCE through hella interface not supported")

  val exe_tlb_uop = widthMap(w =>
                    Mux(will_fire_load_incoming (w) ||
                        will_fire_stad_incoming (w) ||
                        will_fire_sta_incoming  (w) ||
                        will_fire_sfence        (w)  , exe_req(w).bits.uop,
                    Mux(will_fire_load_retry    (w)  , ldq_retry_e.bits.uop,
                    Mux(will_fire_sta_retry     (w)  , stq_retry_e.bits.uop,
                    Mux(will_fire_hella_incoming(w)  , NullMicroOp,
                                                       NullMicroOp)))))

  val exe_tlb_vaddr = widthMap(w =>
                    Mux(will_fire_load_incoming (w) ||
                        will_fire_stad_incoming (w) ||
                        will_fire_sta_incoming  (w)  , exe_req(w).bits.addr,
                    Mux(will_fire_sfence        (w)  , exe_req(w).bits.sfence.bits.addr,
                    Mux(will_fire_load_retry    (w)  , ldq_retry_e.bits.addr.bits,
                    Mux(will_fire_sta_retry     (w)  , stq_retry_e.bits.addr.bits,
                    Mux(will_fire_hella_incoming(w)  , hella_req.addr,
                                                       0.U))))))

  val exe_sfence = WireInit((0.U).asTypeOf(Valid(new rocket.SFenceReq)))
  for (w <- 0 until memWidth) {
    when (will_fire_sfence(w)) {
      exe_sfence := exe_req(w).bits.sfence
    }
  }

  val exe_size   = widthMap(w =>
                   Mux(will_fire_load_incoming (w) ||
                       will_fire_stad_incoming (w) ||
                       will_fire_sta_incoming  (w) ||
                       will_fire_sfence        (w) ||
                       will_fire_load_retry    (w) ||
                       will_fire_sta_retry     (w)  , exe_tlb_uop(w).mem_size,
                   Mux(will_fire_hella_incoming(w)  , hella_req.size,
                                                      0.U)))
  val exe_cmd    = widthMap(w =>
                   Mux(will_fire_load_incoming (w) ||
                       will_fire_stad_incoming (w) ||
                       will_fire_sta_incoming  (w) ||
                       will_fire_sfence        (w) ||
                       will_fire_load_retry    (w) ||
                       will_fire_sta_retry     (w)  , exe_tlb_uop(w).mem_cmd,
                   Mux(will_fire_hella_incoming(w)  , hella_req.cmd,
                                                      0.U)))

  val exe_passthr= widthMap(w =>
                   Mux(will_fire_hella_incoming(w)  , hella_req.phys,
                                                      false.B))
  val exe_kill   = widthMap(w =>
                   Mux(will_fire_hella_incoming(w)  , io.hellacache.s1_kill,
                                                      false.B))
  for (w <- 0 until memWidth) {
    dtlb.io.req(w).valid            := exe_tlb_valid(w)
    dtlb.io.req(w).bits.vaddr       := exe_tlb_vaddr(w)
    dtlb.io.req(w).bits.size        := exe_size(w)
    dtlb.io.req(w).bits.cmd         := exe_cmd(w)
    dtlb.io.req(w).bits.passthrough := exe_passthr(w)
  }
  dtlb.io.kill                      := exe_kill.reduce(_||_)
  dtlb.io.sfence                    := exe_sfence

  // exceptions
  val ma_ld = widthMap(w => will_fire_load_incoming(w) && exe_req(w).bits.mxcpt.valid) // We get ma_ld in memaddrcalc
  val ma_st = widthMap(w => (will_fire_sta_incoming(w) || will_fire_stad_incoming(w)) && exe_req(w).bits.mxcpt.valid) // We get ma_ld in memaddrcalc
  val pf_ld = widthMap(w => dtlb.io.req(w).valid && dtlb.io.resp(w).pf.ld && (exe_tlb_uop(w).uses_ldq || exe_tlb_uop(w).is_amo)) // TODO: uses_ldq is not right here
  val pf_st = widthMap(w => dtlb.io.req(w).valid && dtlb.io.resp(w).pf.st && exe_tlb_uop(w).uses_stq)
  val ae_ld = widthMap(w => dtlb.io.req(w).valid && dtlb.io.resp(w).ae.ld && (exe_tlb_uop(w).uses_ldq || exe_tlb_uop(w).is_amo))
  val ae_st = widthMap(w => dtlb.io.req(w).valid && dtlb.io.resp(w).ae.st && exe_tlb_uop(w).uses_stq)

  // TODO check for xcpt_if and verify that never happens on non-speculative instructions.
  val mem_xcpt_valids = RegNext(widthMap(w =>
                     (pf_ld(w) || pf_st(w) || ae_ld(w) || ae_st(w) || ma_ld(w) || ma_st(w)) &&
                     !io.core.exception &&
                     !IsKilledByBranch(io.core.brinfo, exe_tlb_uop(w))))
  val mem_xcpt_uops   = RegNext(widthMap(w => UpdateBrMask(io.core.brinfo, exe_tlb_uop(w))))
  val mem_xcpt_causes = RegNext(widthMap(w =>
    Mux(ma_ld(w), rocket.Causes.misaligned_load.U,
    Mux(ma_st(w), rocket.Causes.misaligned_store.U,
    Mux(pf_ld(w), rocket.Causes.load_page_fault.U,
    Mux(pf_st(w), rocket.Causes.store_page_fault.U,
    Mux(ae_ld(w), rocket.Causes.load_access.U,
                  rocket.Causes.store_access.U)))))))
  val mem_xcpt_vaddrs = RegNext(exe_tlb_vaddr)

  for (w <- 0 until memWidth) {
    assert (!(dtlb.io.req(w).valid && exe_tlb_uop(w).is_fence), "Fence is pretending to talk to the TLB")
    assert (!((will_fire_load_incoming(w) || will_fire_sta_incoming(w) || will_fire_stad_incoming(w)) &&
      exe_req(w).bits.mxcpt.valid && dtlb.io.req(w).valid &&
    !(exe_tlb_uop(w).ctrl.is_load || exe_tlb_uop(w).ctrl.is_sta)),
      "A uop that's not a load or store-address is throwing a memory exception.")
  }

  mem_xcpt_valid := mem_xcpt_valids.reduce(_||_)
  mem_xcpt_cause := mem_xcpt_causes(0)
  mem_xcpt_uop   := mem_xcpt_uops(0)
  mem_xcpt_vaddr := mem_xcpt_vaddrs(0)
  var xcpt_found = mem_xcpt_valids(0)
  var oldest_xcpt_rob_idx = mem_xcpt_uops(0).rob_idx
  for (w <- 1 until memWidth) {
    val is_older = WireInit(false.B)
    when (mem_xcpt_valids(w) &&
      (IsOlder(mem_xcpt_uops(w).rob_idx, oldest_xcpt_rob_idx, io.core.rob_head_idx) || !xcpt_found)) {
      is_older := true.B
      mem_xcpt_cause := mem_xcpt_causes(w)
      mem_xcpt_uop   := mem_xcpt_uops(w)
      mem_xcpt_vaddr := mem_xcpt_vaddrs(w)
    }
    xcpt_found = xcpt_found || mem_xcpt_valids(w)
    oldest_xcpt_rob_idx = Mux(is_older, mem_xcpt_uops(w).rob_idx, oldest_xcpt_rob_idx)
  }

  val exe_tlb_miss  = widthMap(w => dtlb.io.req(w).valid && (dtlb.io.resp(w).miss || !dtlb.io.req(w).ready))
  val exe_tlb_paddr = widthMap(w => Cat(dtlb.io.resp(w).paddr(paddrBits-1,corePgIdxBits),
                                        exe_tlb_vaddr(w)(corePgIdxBits-1,0)))
  val exe_tlb_uncacheable = widthMap(w => !(dtlb.io.resp(w).cacheable))

  for (w <- 0 until memWidth) {
    assert (exe_tlb_paddr(w) === dtlb.io.resp(w).paddr || exe_req(w).bits.sfence.valid, "[lsu] paddrs should match.")

    when (mem_xcpt_valids(w))
    {
      assert(RegNext(will_fire_load_incoming(w) || will_fire_stad_incoming(w) || will_fire_sta_incoming(w) ||
        will_fire_load_retry(w) || will_fire_sta_retry(w)))
      // Technically only faulting AMOs need this
      assert(mem_xcpt_uops(w).uses_ldq ^ mem_xcpt_uops(w).uses_stq)
      when (mem_xcpt_uops(w).uses_ldq)
      {
        ldq(mem_xcpt_uops(w).ldq_idx).bits.uop.exception := true.B
      }
        .otherwise
      {
        stq(mem_xcpt_uops(w).stq_idx).bits.uop.exception := true.B
      }
    }
  }



  //------------------------------
  // Issue Someting to Memory
  //
  // A memory op can come from many different places
  // The address either was freshly translated, or we are
  // reading a physical address from the LDQ,STQ, or the HellaCache adapter


  // defaults
  io.dmem.brinfo         := io.core.brinfo
  io.dmem.exception      := io.core.exception
  io.dmem.rob_head_idx   := io.core.rob_head_idx
  io.dmem.rob_pnr_idx    := io.core.rob_pnr_idx

  val dmem_req = Wire(Vec(memWidth, Valid(new BoomDCacheReq)))
  io.dmem.req.valid := dmem_req.map(_.valid).reduce(_||_)
  io.dmem.req.bits  := dmem_req
  val dmem_req_fire = widthMap(w => dmem_req(w).valid && io.dmem.req.fire())

  for (w <- 0 until memWidth) {
    dmem_req(w).valid := false.B
    dmem_req(w).bits.uop   := NullMicroOp
    dmem_req(w).bits.addr  := 0.U
    dmem_req(w).bits.data  := 0.U
    dmem_req(w).bits.is_hella := false.B

    io.dmem.s1_kill(w) := false.B

    when (will_fire_load_incoming(w)) {
      dmem_req(w).valid      := !exe_tlb_miss(w) && !exe_tlb_uncacheable(w)
      dmem_req(w).bits.addr  := exe_tlb_paddr(w)
      dmem_req(w).bits.uop   := exe_tlb_uop(w)

      ldq(ldq_incoming_idx(w)).bits.executed := dmem_req_fire(w)
      assert(!ldq_incoming_e(w).bits.executed)
    } .elsewhen (will_fire_load_retry(w)) {
      dmem_req(w).valid      := !exe_tlb_miss(w) && !exe_tlb_uncacheable(w)
      dmem_req(w).bits.addr  := exe_tlb_paddr(w)
      dmem_req(w).bits.uop   := exe_tlb_uop(w)

      ldq(ldq_retry_idx).bits.executed := dmem_req_fire(w)
      assert(!ldq_retry_e.bits.executed)
    } .elsewhen (will_fire_store_commit(w)) {
      dmem_req(w).valid         := true.B
      dmem_req(w).bits.addr     := stq_commit_e.bits.addr.bits
      dmem_req(w).bits.data     := (new freechips.rocketchip.rocket.StoreGen(
                                    stq_commit_e.bits.uop.mem_size, 0.U,
                                    stq_commit_e.bits.data.bits,
                                    coreDataBytes)).data
      dmem_req(w).bits.uop      := stq_commit_e.bits.uop

      stq_execute_head                     := Mux(dmem_req_fire(w),
<<<<<<< HEAD
                                                WrapInc(stq_execute_head, NUM_STQ_ENTRIES),
=======
                                                WrapInc(stq_execute_head, numStqEntries),
>>>>>>> 7b569f86
                                                stq_execute_head)

      stq(stq_execute_head).bits.succeeded := false.B
    } .elsewhen (will_fire_load_wakeup(w)) {
      dmem_req(w).valid      := true.B
      dmem_req(w).bits.addr  := ldq_wakeup_e.bits.addr.bits
      dmem_req(w).bits.uop   := ldq_wakeup_e.bits.uop

      ldq(ldq_wakeup_idx).bits.executed := dmem_req_fire(w)

      assert(!ldq_wakeup_e.bits.executed && !ldq_wakeup_e.bits.addr_is_virtual)
    } .elsewhen (will_fire_hella_incoming(w)) {
      assert(hella_state === h_s1)

      dmem_req(w).valid               := !io.hellacache.s1_kill && (!exe_tlb_miss(w) || hella_req.phys)
      dmem_req(w).bits.addr           := exe_tlb_paddr(w)
      dmem_req(w).bits.data           := (new freechips.rocketchip.rocket.StoreGen(
        hella_req.size, 0.U,
        io.hellacache.s1_data.data,
        coreDataBytes)).data
      dmem_req(w).bits.uop.mem_cmd    := hella_req.cmd
      dmem_req(w).bits.uop.mem_size   := hella_req.size
      dmem_req(w).bits.uop.mem_signed := hella_req.signed
      dmem_req(w).bits.is_hella       := true.B

      hella_paddr := exe_tlb_paddr(w)
    }
      .elsewhen (will_fire_hella_wakeup(w))
    {
      assert(hella_state === h_replay)
      dmem_req(w).valid               := true.B
      dmem_req(w).bits.addr           := hella_paddr
      dmem_req(w).bits.data           := (new freechips.rocketchip.rocket.StoreGen(
        hella_req.size, 0.U,
        hella_data.data,
        coreDataBytes)).data
      dmem_req(w).bits.uop.mem_cmd    := hella_req.cmd
      dmem_req(w).bits.uop.mem_size   := hella_req.size
      dmem_req(w).bits.uop.mem_signed := hella_req.signed
      dmem_req(w).bits.is_hella       := true.B
    }

    //-------------------------------------------------------------
    // Write Addr into the LAQ/SAQ
    when (will_fire_load_incoming(w) || will_fire_load_retry(w))
    {
      val ldq_idx = Mux(will_fire_load_incoming(w), ldq_incoming_idx(w), ldq_retry_idx)
      ldq(ldq_idx).bits.addr.valid          := true.B
      ldq(ldq_idx).bits.addr.bits           := Mux(exe_tlb_miss(w), exe_tlb_vaddr(w), exe_tlb_paddr(w))
      ldq(ldq_idx).bits.uop.pdst            := exe_tlb_uop(w).pdst
      ldq(ldq_idx).bits.addr_is_virtual     := exe_tlb_miss(w)
      ldq(ldq_idx).bits.addr_is_uncacheable := exe_tlb_uncacheable(w) && !exe_tlb_miss(w)

      assert(!(will_fire_load_incoming(w) && ldq_incoming_e(w).bits.addr.valid),
        "[lsu] Incoming load is overwriting a valid address")
    }

    when (will_fire_sta_incoming(w) || will_fire_stad_incoming(w) || will_fire_sta_retry(w))
    {
      val stq_idx = Mux(will_fire_sta_incoming(w) || will_fire_stad_incoming(w),
        stq_incoming_idx(w), stq_retry_idx)

      stq(stq_idx).bits.addr.valid := !pf_st(w) // Prevent AMOs from executing!
      stq(stq_idx).bits.addr.bits  := Mux(exe_tlb_miss(w), exe_tlb_vaddr(w), exe_tlb_paddr(w))
      stq(stq_idx).bits.uop.pdst   := exe_tlb_uop(w).pdst // Needed for AMOs
      stq(stq_idx).bits.addr_is_virtual := exe_tlb_miss(w)

      assert(!(will_fire_sta_incoming(w) && stq_incoming_e(w).bits.addr.valid),
        "[lsu] Incoming store is overwriting a valid address")

    }

    //-------------------------------------------------------------
    // Write data into the STQ
    if (w == 0)
      io.core.fp_stdata.ready := !will_fire_std_incoming(w) && !will_fire_stad_incoming(w)
    val fp_stdata_fire = io.core.fp_stdata.fire() && (w == 0).B
    when (will_fire_std_incoming(w) || will_fire_stad_incoming(w) || fp_stdata_fire)
    {
      val sidx = Mux(will_fire_std_incoming(w) || will_fire_stad_incoming(w),
        stq_incoming_idx(w),
        io.core.fp_stdata.bits.uop.stq_idx)
      stq(sidx).bits.data.valid := true.B
      stq(sidx).bits.data.bits  := Mux(will_fire_std_incoming(w) || will_fire_stad_incoming(w),
        exe_req(w).bits.data,
        io.core.fp_stdata.bits.data)

      assert(!(stq(sidx).bits.data.valid),
        "[lsu] Incoming store is overwriting a valid data entry")
    }
  }
  val will_fire_stdf_incoming = io.core.fp_stdata.fire()
  require (xLen >= fLen) // for correct SDQ size

  //-------------------------------------------------------------
  //-------------------------------------------------------------
  // Cache Access Cycle (Mem)
  //-------------------------------------------------------------
  //-------------------------------------------------------------
  // Note the DCache may not have accepted our request

  val exe_req_killed = widthMap(w => IsKilledByBranch(io.core.brinfo, exe_req(w).bits.uop))
  val stdf_killed = IsKilledByBranch(io.core.brinfo, io.core.fp_stdata.bits.uop)

  val fired_load_incoming  = widthMap(w => RegNext(will_fire_load_incoming(w) && !exe_req_killed(w)))
  val fired_stad_incoming  = widthMap(w => RegNext(will_fire_stad_incoming(w) && !exe_req_killed(w)))
  val fired_sta_incoming   = widthMap(w => RegNext(will_fire_sta_incoming (w) && !exe_req_killed(w)))
  val fired_std_incoming   = widthMap(w => RegNext(will_fire_std_incoming (w) && !exe_req_killed(w)))
  val fired_stdf_incoming  = RegNext(will_fire_stdf_incoming && !stdf_killed)
  val fired_sfence         = RegNext(will_fire_sfence)
  val fired_release        = RegNext(will_fire_release)
  val fired_load_retry     = widthMap(w => RegNext(will_fire_load_retry   (w) && !IsKilledByBranch(io.core.brinfo, ldq_retry_e.bits.uop)))
  val fired_sta_retry      = widthMap(w => RegNext(will_fire_sta_retry    (w) && !IsKilledByBranch(io.core.brinfo, stq_retry_e.bits.uop)))
  val fired_store_commit   = RegNext(will_fire_store_commit)
  val fired_load_wakeup    = widthMap(w => RegNext(will_fire_load_wakeup  (w) && !IsKilledByBranch(io.core.brinfo, ldq_wakeup_e.bits.uop)))
  val fired_hella_incoming = RegNext(will_fire_hella_incoming)
  val fired_hella_wakeup   = RegNext(will_fire_hella_wakeup)

  val mem_incoming_uop     = RegNext(widthMap(w => UpdateBrMask(io.core.brinfo, exe_req(w).bits.uop)))
  val mem_ldq_incoming_e   = RegNext(widthMap(w => UpdateBrMask(io.core.brinfo, ldq_incoming_e(w))))
  val mem_stq_incoming_e   = RegNext(widthMap(w => UpdateBrMask(io.core.brinfo, stq_incoming_e(w))))
  val mem_ldq_wakeup_e     = RegNext(UpdateBrMask(io.core.brinfo, ldq_wakeup_e))
  val mem_ldq_retry_e      = RegNext(UpdateBrMask(io.core.brinfo, ldq_retry_e))
  val mem_stq_retry_e      = RegNext(UpdateBrMask(io.core.brinfo, stq_retry_e))
  val mem_ldq_e            = widthMap(w =>
                             Mux(fired_load_incoming(w), mem_ldq_incoming_e(w),
                             Mux(fired_load_retry   (w), mem_ldq_retry_e,
                             Mux(fired_load_wakeup  (w), mem_ldq_wakeup_e, (0.U).asTypeOf(Valid(new LDQEntry))))))
  val mem_stq_e            = widthMap(w =>
                             Mux(fired_stad_incoming(w) ||
                                 fired_sta_incoming (w), mem_stq_incoming_e(w),
                             Mux(fired_sta_retry    (w), mem_stq_retry_e, (0.U).asTypeOf(Valid(new STQEntry)))))
  val mem_stdf_uop         = RegNext(UpdateBrMask(io.core.brinfo, io.core.fp_stdata.bits.uop))


  val mem_tlb_miss             = RegNext(exe_tlb_miss)
  val mem_tlb_uncacheable      = RegNext(exe_tlb_uncacheable)
  val mem_paddr                = RegNext(widthMap(w => dmem_req(w).bits.addr))

  // Task 1: Clr ROB busy bit
  val clr_bsy_valid   = RegInit(widthMap(w => false.B))
  val clr_bsy_rob_idx = Reg(Vec(memWidth, UInt(robAddrSz.W)))
  val clr_bsy_brmask  = Reg(Vec(memWidth, UInt(maxBrCount.W)))

  for (w <- 0 until memWidth) {
    clr_bsy_valid   (w) := false.B
    clr_bsy_rob_idx (w) := 0.U
    clr_bsy_brmask  (w) := 0.U


    when (fired_stad_incoming(w)) {
      clr_bsy_valid   (w) := mem_stq_incoming_e(w).valid           &&
                            !mem_tlb_miss(w)                       &&
                            !mem_stq_incoming_e(w).bits.uop.is_amo &&
                            !IsKilledByBranch(io.core.brinfo, mem_stq_incoming_e(w).bits.uop)
      clr_bsy_rob_idx (w) := mem_stq_incoming_e(w).bits.uop.rob_idx
      clr_bsy_brmask  (w) := GetNewBrMask(io.core.brinfo, mem_stq_incoming_e(w).bits.uop)
    } .elsewhen (fired_sta_incoming(w)) {
      clr_bsy_valid   (w) := mem_stq_incoming_e(w).valid            &&
                             mem_stq_incoming_e(w).bits.data.valid  &&
                            !mem_tlb_miss(w)                        &&
                            !mem_stq_incoming_e(w).bits.uop.is_amo  &&
                            !IsKilledByBranch(io.core.brinfo, mem_stq_incoming_e(w).bits.uop)
      clr_bsy_rob_idx (w) := mem_stq_incoming_e(w).bits.uop.rob_idx
      clr_bsy_brmask  (w) := GetNewBrMask(io.core.brinfo, mem_stq_incoming_e(w).bits.uop)
    } .elsewhen (fired_std_incoming(w)) {
      clr_bsy_valid   (w) := mem_stq_incoming_e(w).valid                 &&
                             mem_stq_incoming_e(w).bits.addr.valid       &&
                            !mem_stq_incoming_e(w).bits.addr_is_virtual  &&
                            !mem_stq_incoming_e(w).bits.uop.is_amo       &&
                            !IsKilledByBranch(io.core.brinfo, mem_stq_incoming_e(w).bits.uop)
      clr_bsy_rob_idx (w) := mem_stq_incoming_e(w).bits.uop.rob_idx
      clr_bsy_brmask  (w) := GetNewBrMask(io.core.brinfo, mem_stq_incoming_e(w).bits.uop)
    } .elsewhen (fired_sfence(w)) {
      clr_bsy_valid   (w) := (w == 0).B // SFence proceeds down all paths, only allow one to clr the rob
      clr_bsy_rob_idx (w) := mem_incoming_uop(w).rob_idx
      clr_bsy_brmask  (w) := GetNewBrMask(io.core.brinfo, mem_incoming_uop(w))
    } .elsewhen (fired_sta_retry(w)) {
      clr_bsy_valid   (w) := mem_stq_retry_e.valid            &&
                             mem_stq_retry_e.bits.data.valid  &&
                            !mem_tlb_miss(w)                  &&
                            !mem_stq_retry_e.bits.uop.is_amo  &&
                            !IsKilledByBranch(io.core.brinfo, mem_stq_retry_e.bits.uop)
      clr_bsy_rob_idx (w) := mem_stq_retry_e.bits.uop.rob_idx
      clr_bsy_brmask  (w) := GetNewBrMask(io.core.brinfo, mem_stq_retry_e.bits.uop)
    }

    io.core.clr_bsy(w).valid := clr_bsy_valid(w) &&
                               !IsKilledByBranch(io.core.brinfo, clr_bsy_brmask(w)) &&
                               !io.core.exception && !RegNext(io.core.exception) && !RegNext(RegNext(io.core.exception))
    io.core.clr_bsy(w).bits  := clr_bsy_rob_idx(w)
  }

  val stdf_clr_bsy_valid   = RegInit(false.B)
  val stdf_clr_bsy_rob_idx = Reg(UInt(robAddrSz.W))
  val stdf_clr_bsy_brmask  = Reg(UInt(maxBrCount.W))
  stdf_clr_bsy_valid   := false.B
  stdf_clr_bsy_rob_idx := 0.U
  stdf_clr_bsy_brmask  := 0.U
  when (fired_stdf_incoming) {
    val s_idx = mem_stdf_uop.stq_idx
    stdf_clr_bsy_valid   := stq(s_idx).valid                 &&
                            stq(s_idx).bits.addr.valid       &&
                            !stq(s_idx).bits.addr_is_virtual &&
                            !stq(s_idx).bits.uop.is_amo      &&
                            !IsKilledByBranch(io.core.brinfo, mem_stdf_uop)
    stdf_clr_bsy_rob_idx := mem_stdf_uop.rob_idx
    stdf_clr_bsy_brmask  := GetNewBrMask(io.core.brinfo, mem_stdf_uop)
  }



  io.core.clr_bsy(memWidth).valid := stdf_clr_bsy_valid &&
                                    !IsKilledByBranch(io.core.brinfo, stdf_clr_bsy_brmask) &&
                                    !io.core.exception && !RegNext(io.core.exception) && !RegNext(RegNext(io.core.exception))
  io.core.clr_bsy(memWidth).bits  := stdf_clr_bsy_rob_idx



  // Task 2: Do LD-LD. ST-LD searches for ordering failures
  //         Do LD-ST search for forwarding opportunities
  // We have the opportunity to kill a request we sent last cycle. Use it wisely!

  // We translated a store last cycle
  val do_st_search = widthMap(w => (fired_stad_incoming(w) || fired_sta_incoming(w) || fired_sta_retry(w)) && !mem_tlb_miss(w))
  // We translated a load last cycle
  val do_ld_search = widthMap(w => ((fired_load_incoming(w) || fired_load_retry(w)) && !mem_tlb_miss(w)) ||
                     fired_load_wakeup(w))
  // We are making a local line visible to other harts
  val do_release_search = widthMap(w => fired_release(w))

  // Store addrs don't go to memory yet, get it from the TLB response
  // Load wakeups don't go through TLB, get it through memory
  // Load incoming and load retries go through both

  val lcam_addr  = widthMap(w => Mux(fired_stad_incoming(w) || fired_sta_incoming(w) || fired_sta_retry(w),
                                     RegNext(exe_tlb_paddr(w)), mem_paddr(w)))
  val lcam_uop   = widthMap(w => Mux(do_st_search(w), mem_stq_e(w).bits.uop,
                                 Mux(do_ld_search(w), mem_ldq_e(w).bits.uop, NullMicroOp)))

  val lcam_mask  = widthMap(w => GenByteMask(lcam_addr(w), lcam_uop(w).mem_size))
  val lcam_st_dep_mask = widthMap(w => mem_ldq_e(w).bits.st_dep_mask)
  val lcam_is_release = widthMap(w => fired_release(w))
  val lcam_ldq_idx  = widthMap(w =>
                      Mux(fired_load_incoming(w), mem_incoming_uop(w).ldq_idx,
                      Mux(fired_load_wakeup  (w), RegNext(ldq_wakeup_idx),
                      Mux(fired_load_retry   (w), RegNext(ldq_retry_idx), 0.U))))
  val lcam_stq_idx  = widthMap(w =>
                      Mux(fired_stad_incoming(w) ||
                          fired_sta_incoming (w), mem_incoming_uop(w).stq_idx,
                      Mux(fired_sta_retry    (w), RegNext(stq_retry_idx), 0.U)))

  val can_forward = WireInit(widthMap(w =>
    Mux(fired_load_incoming(w) || fired_load_retry(w), !mem_tlb_uncacheable(w),
      !ldq(lcam_ldq_idx(w)).bits.addr_is_uncacheable)))

  // Mask of stores which we conflict on address with
<<<<<<< HEAD
  val ldst_addr_matches    = WireInit(widthMap(w => VecInit((0 until NUM_STQ_ENTRIES).map(x=>false.B))))
  // Mask of stores which we can forward from
  val ldst_forward_matches = WireInit(widthMap(w => VecInit((0 until NUM_STQ_ENTRIES).map(x=>false.B))))

  val executing_loads  = WireInit(VecInit((0 until NUM_LDQ_ENTRIES).map(x=>false.B))) // Loads which are firing (searching the LDQ/STQ) in this stage
  val failed_loads     = WireInit(VecInit((0 until NUM_LDQ_ENTRIES).map(x=>false.B))) // Loads which we will report as failures (throws a mini-exception)
  val succeeding_loads = WireInit(VecInit((0 until NUM_LDQ_ENTRIES).map(x=>false.B))) // Loads which are responding to core in the next stage
  val nacking_loads    = WireInit(VecInit((0 until NUM_LDQ_ENTRIES).map(x=>false.B))) // Loads which are being nacked by dcache in the next stage
=======
  val ldst_addr_matches    = WireInit(widthMap(w => VecInit((0 until numStqEntries).map(x=>false.B))))
  // Mask of stores which we can forward from
  val ldst_forward_matches = WireInit(widthMap(w => VecInit((0 until numStqEntries).map(x=>false.B))))

  val executing_loads  = WireInit(VecInit((0 until numLdqEntries).map(x=>false.B))) // Loads which are firing (searching the LDQ/STQ) in this stage
  val failed_loads     = WireInit(VecInit((0 until numLdqEntries).map(x=>false.B))) // Loads which we will report as failures (throws a mini-exception)
  val succeeding_loads = WireInit(VecInit((0 until numLdqEntries).map(x=>false.B))) // Loads which are responding to core in the next stage
  val nacking_loads    = WireInit(VecInit((0 until numLdqEntries).map(x=>false.B))) // Loads which are being nacked by dcache in the next stage
>>>>>>> 7b569f86

  for (w <- 0 until memWidth) {
    when (do_ld_search(w)) {
      executing_loads(lcam_ldq_idx(w)) := true.B
    }
  }

  for (i <- 0 until numLdqEntries) {
    val l_valid = ldq(i).valid
    val l_bits  = ldq(i).bits
    val l_addr  = ldq(i).bits.addr.bits
    val l_mask  = GenByteMask(l_addr, l_bits.uop.mem_size)


    val block_addr_matches = widthMap(w => lcam_addr(w) >> blockOffBits === l_addr >> blockOffBits)
    val dword_addr_matches = widthMap(w => block_addr_matches(w) && lcam_addr(w)(blockOffBits-1,3) === l_addr(blockOffBits-1,3))
    val mask_match = widthMap(w => (l_mask & lcam_mask(w)) === l_mask)
    val l_is_succeeding = succeeding_loads(i)

    // Searcher is a store
    for (w <- 0 until memWidth) {
      when (do_release_search(w) &&
            l_valid              &&
            l_bits.addr.valid    &&
            block_addr_matches(w)) {
        // This load has been observed, so if a younger load to the same address has not
        // executed yet, this load must be squashed
        ldq(i).bits.observed := true.B
      } .elsewhen (do_st_search(w)                                                                                             &&
                   l_valid                                                                                                     &&
                   l_bits.addr.valid                                                                                           &&
                   ((l_bits.executed && !l_bits.execute_ignore && !executing_loads(i)) || l_bits.succeeded || l_is_succeeding) &&
                   !l_bits.addr_is_virtual                                                                                     &&
                   l_bits.st_dep_mask(lcam_stq_idx(w))                                                                         &&
                   dword_addr_matches(w)) {
        val forwarded_is_older = IsOlder(l_bits.forward_stq_idx, lcam_stq_idx(w), l_bits.youngest_stq_idx)
        // We are older than this load, which overlapped us.
        when (!l_bits.forward_std_val || // If the load wasn't forwarded, it definitely failed
          ((l_bits.forward_stq_idx =/= lcam_stq_idx(w)) && forwarded_is_older)) { // If the load forwarded from us, we might be ok
          when (l_bits.succeeded || l_is_succeeding) { // If the younger load already succeeded, we are screwed. Throw order fail
            ldq(i).bits.order_fail := true.B
            failed_loads(i)        := true.B
          } .otherwise { // If the younger load hasn't responded yet, tell it to kill its response
            ldq(i).bits.execute_ignore := true.B
          }
        }
      } .elsewhen (do_ld_search(w)            &&
                   l_valid                    &&
                   l_bits.addr.valid          &&
                   !l_bits.addr_is_virtual    &&
                   dword_addr_matches(w)      &&
                   ((lcam_mask(w) & l_mask) =/= 0.U)) {
        val searcher_is_older = IsOlder(lcam_ldq_idx(w), i.U, ldq_head)
        when (searcher_is_older) {
          when (l_bits.executed        &&
                !l_bits.execute_ignore &&
                !executing_loads(i)    && // If the load is proceeding in parallel we don't need to kill it
                l_bits.observed) {        // Its only a ordering failure if the cache line was observed between the younger load and us
            when (l_bits.succeeded || l_is_succeeding) { // If the younger load is executing and succeeded, we are screwed. Throw order fail
              ldq(i).bits.order_fail := true.B
              failed_loads(i)        := true.B
            } .otherwise { // The younger load hasn't returned yet, we can kill its response
              ldq(i).bits.execute_ignore := true.B
            }
          }
        } .elsewhen (lcam_ldq_idx(w) =/= i.U) {
          // The load is older, and either it hasn't executed, it was nacked, or it is ignoring its response
          // we need to kill ourselves, and prevent forwarding
          val older_nacked = nacking_loads(i)
          when (!l_bits.executed || older_nacked || l_bits.execute_ignore) {
            io.dmem.s1_kill(w)                 := RegNext(dmem_req_fire(w))
            ldq(lcam_ldq_idx(w)).bits.executed := false.B
            can_forward(w)                     := false.B
          }
        }
      }
    }
  }
  for (i <- 0 until numStqEntries) {
    val s_addr = stq(i).bits.addr.bits
    val s_uop  = stq(i).bits.uop
    val dword_addr_matches = widthMap(w =>
                             ( stq(i).bits.addr.valid      &&
                              !stq(i).bits.addr_is_virtual &&
                              (s_addr(corePAddrBits-1,3) === lcam_addr(w)(corePAddrBits-1,3))))
    val write_mask = GenByteMask(s_addr, s_uop.mem_size)
    for (w <- 0 until memWidth) {
      when (do_ld_search(w) && stq(i).valid && lcam_st_dep_mask(w)(i)) {
        when (((lcam_mask(w) & write_mask) === lcam_mask(w)) && !s_uop.is_fence && dword_addr_matches(w) && can_forward(w))
        {
          ldst_addr_matches(w)(i)            := true.B
          ldst_forward_matches(w)(i)         := true.B
          io.dmem.s1_kill(w)                 := RegNext(dmem_req_fire(w))
          ldq(lcam_ldq_idx(w)).bits.executed := false.B
        }
          .elsewhen (((lcam_mask(w) & write_mask) =/= 0.U) && dword_addr_matches(w))
        {
          ldst_addr_matches(w)(i)            := true.B
          io.dmem.s1_kill(w)                 := RegNext(dmem_req_fire(w))
          ldq(lcam_ldq_idx(w)).bits.executed := false.B
        }
          .elsewhen (s_uop.is_fence || s_uop.is_amo)
        {
          ldst_addr_matches(w)(i)            := true.B
          io.dmem.s1_kill(w)                 := RegNext(dmem_req_fire(w))
          ldq(lcam_ldq_idx(w)).bits.executed := false.B
        }
      }
    }
  }

  // Find the youngest store which the load is dependent on
<<<<<<< HEAD
  val forwarding_age_logic = Seq.fill(memWidth) { Module(new ForwardingAgeLogic(NUM_STQ_ENTRIES)) }
=======
  val forwarding_age_logic = Seq.fill(memWidth) { Module(new ForwardingAgeLogic(numStqEntries)) }
>>>>>>> 7b569f86
  for (w <- 0 until memWidth) {
    forwarding_age_logic(w).io.addr_matches    := ldst_addr_matches(w).asUInt
    forwarding_age_logic(w).io.youngest_st_idx := lcam_uop(w).stq_idx
  }
  val forwarding_idx = widthMap(w => forwarding_age_logic(w).io.forwarding_idx)

  // Forward if st-ld forwarding is possible from the writemask and loadmask
  val mem_forward_valid       = widthMap(w =>
                                (ldst_forward_matches(w)(forwarding_idx(w))        &&
                                 !IsKilledByBranch(io.core.brinfo, lcam_uop(w))    &&
                                 !io.core.exception && !RegNext(io.core.exception)))
  val mem_forward_ldq_idx     = lcam_ldq_idx
  val mem_forward_ld_addr     = lcam_addr
  val mem_forward_stq_idx     = forwarding_idx

  // Task 3: Clr unsafe bit in ROB for succesful translations
  //         Delay this a cycle to avoid going ahead of the exception broadcast
  //         The unsafe bit is cleared on the first translation, so no need to fire for load wakeups
  for (w <- 0 until memWidth) {
    io.core.clr_unsafe(w).valid := RegNext((do_st_search(w) || do_ld_search(w)) && !fired_load_wakeup(w))
    io.core.clr_unsafe(w).bits  := RegNext(lcam_uop(w).rob_idx)
  }

  // detect which loads get marked as failures, but broadcast to the ROB the oldest failing load
  // TODO encapsulate this in an age-based  priority-encoder
  //   val l_idx = AgePriorityEncoder((Vec(Vec.tabulate(numLdqEntries)(i => failed_loads(i) && i.U >= laq_head)
  //   ++ failed_loads)).asUInt)
  val temp_bits = (VecInit(VecInit.tabulate(numLdqEntries)(i =>
    failed_loads(i) && i.U >= ldq_head) ++ failed_loads)).asUInt
  val l_idx = PriorityEncoder(temp_bits)

  // one exception port, but multiple causes!
  // - 1) the incoming store-address finds a faulting load (it is by definition younger)
  // - 2) the incoming load or store address is excepting. It must be older and thus takes precedent.
  val r_xcpt_valid = RegInit(false.B)
  val r_xcpt       = Reg(new Exception)

  val ld_xcpt_valid = failed_loads.reduce(_|_)
<<<<<<< HEAD
  val ld_xcpt_uop   = ldq(Mux(l_idx >= NUM_LDQ_ENTRIES.U, l_idx - NUM_LDQ_ENTRIES.U, l_idx)).bits.uop

  val use_mem_xcpt = (mem_xcpt_valid && IsOlder(mem_xcpt_uop.rob_idx, ld_xcpt_uop.rob_idx, io.core.rob_head_idx)) || !ld_xcpt_valid

  val xcpt_uop = Mux(use_mem_xcpt, mem_xcpt_uop, ld_xcpt_uop)

=======
  val ld_xcpt_uop   = ldq(Mux(l_idx >= numLdqEntries.U, l_idx - numLdqEntries.U, l_idx)).bits.uop

  val use_mem_xcpt = (mem_xcpt_valid && IsOlder(mem_xcpt_uop.rob_idx, ld_xcpt_uop.rob_idx, io.core.rob_head_idx)) || !ld_xcpt_valid

  val xcpt_uop = Mux(use_mem_xcpt, mem_xcpt_uop, ld_xcpt_uop)

>>>>>>> 7b569f86
  r_xcpt_valid := (ld_xcpt_valid || mem_xcpt_valid) &&
                   !io.core.exception &&
                   !IsKilledByBranch(io.core.brinfo, xcpt_uop)
  r_xcpt.uop         := xcpt_uop
  r_xcpt.uop.br_mask := GetNewBrMask(io.core.brinfo, xcpt_uop)
  r_xcpt.cause       := Mux(use_mem_xcpt, mem_xcpt_cause, MINI_EXCEPTION_MEM_ORDERING)
  r_xcpt.badvaddr    := mem_xcpt_vaddr // TODO is there another register we can use instead?

  io.core.lxcpt.valid := r_xcpt_valid && !io.core.exception && !IsKilledByBranch(io.core.brinfo, r_xcpt.uop)
  io.core.lxcpt.bits  := r_xcpt

  // Task 4: Speculatively wakeup loads 1 cycle before they come back
  io.core.spec_ld_wakeup.valid := enableFastLoadUse.B          &&
                                  fired_load_incoming(0)       &&
                                  !mem_incoming_uop(0).fp_val  &&
                                  mem_incoming_uop(0).pdst =/= 0.U
  io.core.spec_ld_wakeup.bits  := mem_incoming_uop(0).pdst
  // TODO: Do this on retry? Wakeup?



  //-------------------------------------------------------------
  //-------------------------------------------------------------
  // Writeback Cycle (St->Ld Forwarding Path)
  //-------------------------------------------------------------
  //-------------------------------------------------------------

  val wb_forward_valid    = RegNext(mem_forward_valid)
  val wb_forward_ldq_idx  = RegNext(mem_forward_ldq_idx)
  val wb_forward_ld_addr  = RegNext(mem_forward_ld_addr)
  val wb_forward_stq_idx  = RegNext(mem_forward_stq_idx)

  // Handle Memory Responses and nacks
  //----------------------------------
  for (w <- 0 until memWidth) {
    io.core.exe(w).iresp.valid := false.B
    io.core.exe(w).fresp.valid := false.B
  }

  val dmem_resp_fired = WireInit(widthMap(w => false.B))

  for (w <- 0 until memWidth) {
    // Handle nacks
    when (io.dmem.nack(w).valid)
    {
      // We have to re-execute this!
      when (io.dmem.nack(w).bits.is_hella)
      {
        assert(hella_state === h_wait || hella_state === h_dead)
      }
        .elsewhen (io.dmem.nack(w).bits.uop.uses_ldq)
      {
        assert(ldq(io.dmem.nack(w).bits.uop.ldq_idx).bits.executed)
        ldq(io.dmem.nack(w).bits.uop.ldq_idx).bits.executed  := false.B
        ldq(io.dmem.nack(w).bits.uop.ldq_idx).bits.execute_ignore  := false.B
        nacking_loads(io.dmem.nack(w).bits.uop.ldq_idx) := true.B
      }
        .otherwise
      {
        assert(io.dmem.nack(w).bits.uop.uses_stq)
        when (IsOlder(io.dmem.nack(w).bits.uop.stq_idx, stq_execute_head, stq_head)) {
          stq_execute_head := io.dmem.nack(w).bits.uop.stq_idx
        }
      }
    }
    // Handle the response
    when (io.dmem.resp(w).valid)
    {
      when (io.dmem.resp(w).bits.uop.uses_ldq)
      {
        assert(!io.dmem.resp(w).bits.is_hella)
        val ldq_idx = io.dmem.resp(w).bits.uop.ldq_idx
        val send_iresp = ldq(ldq_idx).bits.uop.dst_rtype === RT_FIX
        val send_fresp = ldq(ldq_idx).bits.uop.dst_rtype === RT_FLT

        io.core.exe(w).iresp.bits.uop  := ldq(ldq_idx).bits.uop
        io.core.exe(w).fresp.bits.uop  := ldq(ldq_idx).bits.uop
        io.core.exe(w).iresp.valid     := send_iresp && !ldq(ldq_idx).bits.execute_ignore
        io.core.exe(w).iresp.bits.data := io.dmem.resp(w).bits.data
        io.core.exe(w).fresp.valid     := send_fresp && !ldq(ldq_idx).bits.execute_ignore
        io.core.exe(w).fresp.bits.data := io.dmem.resp(w).bits.data

        assert(send_iresp ^ send_fresp)
        dmem_resp_fired(w) := true.B

        ldq(ldq_idx).bits.succeeded      := io.core.exe(w).iresp.valid || io.core.exe(w).fresp.valid
        ldq(ldq_idx).bits.execute_ignore := false.B
        when (ldq(ldq_idx).bits.execute_ignore) {
          // We were told to ignore this response because of order fail
          // Clear the execute bit, so we can re-fire this load
          ldq(ldq_idx).bits.executed := false.B
        }

        ldq(ldq_idx).bits.debug_wb_data  := io.dmem.resp(w).bits.data
      }
        .elsewhen (io.dmem.resp(w).bits.uop.uses_stq)
      {
        assert(!io.dmem.resp(w).bits.is_hella)
        stq(io.dmem.resp(w).bits.uop.stq_idx).bits.succeeded := true.B
        when (io.dmem.resp(w).bits.uop.is_amo) {
          dmem_resp_fired(w) := true.B
          io.core.exe(w).iresp.valid     := true.B
          io.core.exe(w).iresp.bits.uop  := stq(io.dmem.resp(w).bits.uop.stq_idx).bits.uop
          io.core.exe(w).iresp.bits.data := io.dmem.resp(w).bits.data

          stq(io.dmem.resp(w).bits.uop.stq_idx).bits.debug_wb_data := io.dmem.resp(w).bits.data
        }
      }
    }


    when (dmem_resp_fired(w) && wb_forward_valid(w))
    {
      // Twiddle thumbs. Can't forward because dcache response takes precedence
    }
      .elsewhen (!dmem_resp_fired(w) && wb_forward_valid(w))
    {
      val f_idx       = wb_forward_ldq_idx(w)
      val forward_uop = ldq(f_idx).bits.uop
      val stq_e       = stq(wb_forward_stq_idx(w))
      val data_ready  = stq_e.bits.data.valid
      val live        = !IsKilledByBranch(io.core.brinfo, forward_uop)
      val storegen = new freechips.rocketchip.rocket.StoreGen(
                                stq_e.bits.uop.mem_size, stq_e.bits.addr.bits,
                                stq_e.bits.data.bits, coreDataBytes)
      val loadgen  = new freechips.rocketchip.rocket.LoadGen(
                                forward_uop.mem_size, forward_uop.mem_signed,
                                wb_forward_ld_addr(w),
                                storegen.data, false.B, coreDataBytes)

      io.core.exe(w).iresp.valid := (forward_uop.dst_rtype === RT_FIX) && data_ready && live
      io.core.exe(w).fresp.valid := (forward_uop.dst_rtype === RT_FLT) && data_ready && live
      io.core.exe(w).iresp.bits.uop  := forward_uop
      io.core.exe(w).fresp.bits.uop  := forward_uop
      io.core.exe(w).iresp.bits.data := loadgen.data
      io.core.exe(w).fresp.bits.data := loadgen.data

      when (data_ready && live) {
        ldq(f_idx).bits.succeeded := data_ready
        ldq(f_idx).bits.forward_std_val := true.B
        ldq(f_idx).bits.forward_stq_idx := wb_forward_stq_idx(w)

        ldq(f_idx).bits.debug_wb_data   := loadgen.data
      }
      assert(!ldq(f_idx).bits.execute_ignore)
    }
    when (io.core.exe(w).iresp.valid && io.core.exe(w).iresp.bits.uop.uses_ldq) {
      succeeding_loads(io.core.exe(w).iresp.bits.uop.ldq_idx) := true.B
    } .elsewhen (io.core.exe(w).fresp.valid && io.core.exe(w).fresp.bits.uop.uses_ldq) {
      succeeding_loads(io.core.exe(w).fresp.bits.uop.ldq_idx) := true.B
    }
  }

  // Initially assume the speculative load wakeup failed
  io.core.ld_miss         := RegNext(io.core.spec_ld_wakeup.valid)
  when (io.core.exe(0).iresp.valid && io.core.exe(0).iresp.bits.uop.ldq_idx === RegNext(mem_incoming_uop(0).ldq_idx)) {
    // We correcty speculated last cycle, so we don't send miss signal
    io.core.ld_miss := false.B
  }

  //-------------------------------------------------------------
  // Kill speculated entries on branch mispredict
  //-------------------------------------------------------------
  //-------------------------------------------------------------

  // Kill stores
  val st_brkilled_mask = Wire(Vec(numStqEntries, Bool()))
  for (i <- 0 until numStqEntries)
  {
    st_brkilled_mask(i) := false.B

    when (stq(i).valid)
    {
      stq(i).bits.uop.br_mask := GetNewBrMask(io.core.brinfo, stq(i).bits.uop.br_mask)

      when (IsKilledByBranch(io.core.brinfo, stq(i).bits.uop))
      {
        stq(i).valid           := false.B
        stq(i).bits.addr.valid := false.B
        stq(i).bits.data.valid := false.B
        st_brkilled_mask(i)    := true.B
      }
    }

    assert (!(IsKilledByBranch(io.core.brinfo, stq(i).bits.uop) && stq(i).valid && stq(i).bits.committed),
      "Branch is trying to clear a committed store.")
  }

  // Kill loads
  for (i <- 0 until numLdqEntries)
  {
    when (ldq(i).valid)
    {
      ldq(i).bits.uop.br_mask := GetNewBrMask(io.core.brinfo, ldq(i).bits.uop.br_mask)
      when (IsKilledByBranch(io.core.brinfo, ldq(i).bits.uop))
      {
        ldq(i).valid           := false.B
        ldq(i).bits.addr.valid := false.B
      }
    }
  }

  //-------------------------------------------------------------
  when (io.core.brinfo.valid && io.core.brinfo.mispredict && !io.core.exception)
  {
    stq_tail := io.core.brinfo.stq_idx
    ldq_tail := io.core.brinfo.ldq_idx
  }

  //-------------------------------------------------------------
  //-------------------------------------------------------------
  // dequeue old entries on commit
  //-------------------------------------------------------------
  //-------------------------------------------------------------

  var temp_stq_commit_head = stq_commit_head
  var temp_ldq_head        = ldq_head
  for (w <- 0 until coreWidth)
  {
    val commit_store = io.core.commit.valids(w) && io.core.commit.uops(w).uses_stq
    val commit_load  = io.core.commit.valids(w) && io.core.commit.uops(w).uses_ldq
    val idx = Mux(commit_store, temp_stq_commit_head, temp_ldq_head)
    when (commit_store)
    {
      stq(idx).bits.committed := true.B
    } .elsewhen (commit_load) {
      assert (ldq(idx).valid, "[lsu] trying to commit an un-allocated load entry.")
      assert ((ldq(idx).bits.executed || ldq(idx).bits.forward_std_val) && ldq(idx).bits.succeeded ,
        "[lsu] trying to commit an un-executed load entry.")

      ldq(idx).valid                 := false.B
      ldq(idx).bits.addr.valid       := false.B
      ldq(idx).bits.executed         := false.B
      ldq(idx).bits.succeeded        := false.B
      ldq(idx).bits.order_fail       := false.B
      ldq(idx).bits.forward_std_val  := false.B

    }

    if (MEMTRACE_PRINTF) {
      when (commit_store || commit_load) {
        val uop    = Mux(commit_store, stq(idx).bits.uop, ldq(idx).bits.uop)
        val addr   = Mux(commit_store, stq(idx).bits.addr.bits, ldq(idx).bits.addr.bits)
        val stdata = Mux(commit_store, stq(idx).bits.data.bits, 0.U)
        val wbdata = Mux(commit_store, stq(idx).bits.debug_wb_data, ldq(idx).bits.debug_wb_data)
        printf("MT %x %x %x %x %x %x %x\n",
          io.core.tsc_reg, uop.uopc, uop.mem_cmd, uop.mem_size, addr, stdata, wbdata)
      }
    }

    temp_stq_commit_head = Mux(commit_store,
                               WrapInc(temp_stq_commit_head, numStqEntries),
                               temp_stq_commit_head)

    temp_ldq_head        = Mux(commit_load,
                               WrapInc(temp_ldq_head, numLdqEntries),
                               temp_ldq_head)
  }
  stq_commit_head := temp_stq_commit_head
  ldq_head        := temp_ldq_head

  // store has been committed AND successfully sent data to memory
  when (stq(stq_head).valid && stq(stq_head).bits.committed)
  {
    when (stq(stq_head).bits.uop.is_fence && !io.dmem.ordered) {
      io.dmem.force_order := true.B
      store_needs_order   := true.B
    }
    clear_store := Mux(stq(stq_head).bits.uop.is_fence, io.dmem.ordered,
                                                        stq(stq_head).bits.succeeded)
  }

  when (clear_store)
  {
    stq(stq_head).valid           := false.B
    stq(stq_head).bits.addr.valid := false.B
    stq(stq_head).bits.data.valid := false.B
    stq(stq_head).bits.succeeded  := false.B
    stq(stq_head).bits.committed  := false.B

    stq_head := WrapInc(stq_head, numStqEntries)
    when (stq(stq_head).bits.uop.is_fence)
    {
      stq_execute_head := WrapInc(stq_execute_head, numStqEntries)
    }
  }


  // -----------------------
  // Hellacache interface
  // We need to time things like a HellaCache would
  io.hellacache.req.ready := false.B
  io.hellacache.s2_nack   := false.B
  io.hellacache.s2_xcpt   := (0.U).asTypeOf(new rocket.HellaCacheExceptions)
  io.hellacache.resp.valid := false.B
  when (hella_state === h_ready) {
    io.hellacache.req.ready := true.B
    when (io.hellacache.req.fire()) {
      hella_req   := io.hellacache.req.bits
      hella_state := h_s1
    }
  } .elsewhen (hella_state === h_s1) {
    can_fire_hella_incoming(memWidth-1) := true.B

    hella_data := io.hellacache.s1_data
    hella_xcpt := dtlb.io.resp(memWidth-1)

    when (io.hellacache.s1_kill) {
      when (will_fire_hella_incoming(memWidth-1) && dmem_req_fire(memWidth-1)) {
        hella_state := h_dead
      } .otherwise {
        hella_state := h_ready
      }
    } .elsewhen (will_fire_hella_incoming(memWidth-1) && dmem_req_fire(memWidth-1)) {
      hella_state := h_s2
    } .otherwise {
      hella_state := h_s2_nack
    }
  } .elsewhen (hella_state === h_s2_nack) {
    io.hellacache.s2_nack := true.B
    hella_state := h_ready
  } .elsewhen (hella_state === h_s2) {
    io.hellacache.s2_xcpt := hella_xcpt
    when (io.hellacache.s2_kill || hella_xcpt.asUInt =/= 0.U) {
      hella_state := h_dead
    } .otherwise {
      hella_state := h_wait
    }
  } .elsewhen (hella_state === h_wait) {
    for (w <- 0 until memWidth) {
      when (io.dmem.resp(w).valid && io.dmem.resp(w).bits.is_hella) {
        hella_state := h_ready

        io.hellacache.resp.valid       := true.B
        io.hellacache.resp.bits.addr   := hella_req.addr
        io.hellacache.resp.bits.tag    := hella_req.tag
        io.hellacache.resp.bits.cmd    := hella_req.cmd
        io.hellacache.resp.bits.signed := hella_req.signed
        io.hellacache.resp.bits.size   := hella_req.size
        io.hellacache.resp.bits.data   := io.dmem.resp(w).bits.data
      } .elsewhen (io.dmem.nack(w).valid && io.dmem.nack(w).bits.is_hella) {
        hella_state := h_replay
      }
    }
  } .elsewhen (hella_state === h_replay) {
    can_fire_hella_wakeup(memWidth-1) := true.B

    when (will_fire_hella_wakeup(memWidth-1) && dmem_req_fire(memWidth-1)) {
      hella_state := h_wait
    }
  } .elsewhen (hella_state === h_dead) {
    for (w <- 0 until memWidth) {
      when (io.dmem.resp(w).valid && io.dmem.resp(w).bits.is_hella) {
        hella_state := h_ready
      }
    }
  }

  //-------------------------------------------------------------
  // Exception / Reset

  // for the live_store_mask, need to kill stores that haven't been committed
  val st_exc_killed_mask = WireInit(VecInit((0 until numStqEntries).map(x=>false.B)))

  when (reset.asBool || io.core.exception)
  {
    ldq_head := 0.U
    ldq_tail := 0.U

    when (reset.asBool)
    {
      stq_head := 0.U
      stq_tail := 0.U
      stq_commit_head  := 0.U
      stq_execute_head := 0.U

      for (i <- 0 until numStqEntries)
      {
        stq(i).valid           := false.B
        stq(i).bits.addr.valid := false.B
        stq(i).bits.data.valid := false.B
        stq(i).bits.uop        := NullMicroOp
      }
    }
      .otherwise // exception
    {
      stq_tail := stq_commit_head

      for (i <- 0 until numStqEntries)
      {
        when (!stq(i).bits.committed && !stq(i).bits.succeeded)
        {
          stq(i).valid           := false.B
          stq(i).bits.addr.valid := false.B
          stq(i).bits.data.valid := false.B
          st_exc_killed_mask(i)  := true.B
        }
      }
    }

    for (i <- 0 until numLdqEntries)
    {
      ldq(i).valid           := false.B
      ldq(i).bits.addr.valid := false.B
      ldq(i).bits.executed   := false.B
    }
  }

  //-------------------------------------------------------------
  // Live Store Mask
  // track a bit-array of stores that are alive
  // (could maybe be re-produced from the stq_head/stq_tail, but need to know include spec_killed entries)

  // TODO is this the most efficient way to compute the live store mask?
  live_store_mask := next_live_store_mask &
                    ~(st_brkilled_mask.asUInt) &
                    ~(st_exc_killed_mask.asUInt)


}

/**
 * Object to take an address and generate an 8-bit mask of which bytes within a
 * double-word.
 */
object GenByteMask
{
   def apply(addr: UInt, size: UInt): UInt =
   {
      val mask = Wire(UInt(8.W))
      mask := MuxCase(255.U(8.W), Array(
                   (size === 0.U) -> (1.U(8.W) << addr(2,0)),
                   (size === 1.U) -> (3.U(8.W) << (addr(2,1) << 1.U)),
                   (size === 2.U) -> Mux(addr(2), 240.U(8.W), 15.U(8.W)),
                   (size === 3.U) -> 255.U(8.W)))
      mask
   }
}

/**
 * ...
 */
class ForwardingAgeLogic(num_entries: Int)(implicit p: Parameters) extends BoomModule()(p)
{
   val io = IO(new Bundle
   {
      val addr_matches    = Input(UInt(num_entries.W)) // bit vector of addresses that match
                                                       // between the load and the SAQ
      val youngest_st_idx = Input(UInt(stqAddrSz.W)) // needed to get "age"

      val forwarding_val  = Output(Bool())
      val forwarding_idx  = Output(UInt(stqAddrSz.W))
   })

   // generating mask that zeroes out anything younger than tail
   val age_mask = Wire(Vec(num_entries, Bool()))
   for (i <- 0 until num_entries)
   {
      age_mask(i) := true.B
      when (i.U >= io.youngest_st_idx) // currently the tail points PAST last store, so use >=
      {
         age_mask(i) := false.B
      }
   }

   // Priority encoder with moving tail: double length
   val matches = Wire(UInt((2*num_entries).W))
   matches := Cat(io.addr_matches & age_mask.asUInt,
                  io.addr_matches)

   val found_match = Wire(Bool())
   found_match       := false.B
   io.forwarding_idx := 0.U

   // look for youngest, approach from the oldest side, let the last one found stick
   for (i <- 0 until (2*num_entries))
   {
      when (matches(i))
      {
         found_match := true.B
         io.forwarding_idx := (i % num_entries).U
      }
   }

   io.forwarding_val := found_match
}<|MERGE_RESOLUTION|>--- conflicted
+++ resolved
@@ -268,11 +268,7 @@
   var ld_enq_idx = ldq_tail
   var st_enq_idx = stq_tail
 
-<<<<<<< HEAD
-  val stq_nonempty = (0 until NUM_STQ_ENTRIES).map{ i => stq(i).valid }.reduce(_||_) =/= 0.U
-=======
   val stq_nonempty = (0 until numStqEntries).map{ i => stq(i).valid }.reduce(_||_) =/= 0.U
->>>>>>> 7b569f86
 
   var ldq_full = Bool()
   var stq_full = Bool()
@@ -381,11 +377,7 @@
   // Assorted signals for scheduling
 
   // Don't wakeup a load if we just sent it last cycle or two cycles ago
-<<<<<<< HEAD
-  val block_load_mask    = WireInit(VecInit((0 until NUM_LDQ_ENTRIES).map(x=>false.B)))
-=======
   val block_load_mask    = WireInit(VecInit((0 until numLdqEntries).map(x=>false.B)))
->>>>>>> 7b569f86
   val p1_block_load_mask = RegNext(block_load_mask)
   val p2_block_load_mask = RegNext(p1_block_load_mask)
 
@@ -399,37 +391,12 @@
   val stq_incoming_idx = widthMap(i => exe_req(i).bits.uop.stq_idx)
   val stq_incoming_e   = widthMap(i => stq(stq_incoming_idx(i)))
 
-<<<<<<< HEAD
-  val ldq_retry_idx = RegNext(AgePriorityEncoder((0 until NUM_LDQ_ENTRIES).map(i => {
-=======
   val ldq_retry_idx = RegNext(AgePriorityEncoder((0 until numLdqEntries).map(i => {
->>>>>>> 7b569f86
     val e = ldq(i).bits
     val block = block_load_mask(i) || p1_block_load_mask(i)
     e.addr.valid && e.addr_is_virtual && !block
   }), ldq_head))
   val ldq_retry_e            = ldq(ldq_retry_idx)
-<<<<<<< HEAD
-
-  val stq_retry_idx = RegNext(AgePriorityEncoder((0 until NUM_STQ_ENTRIES).map(i => {
-    val e = stq(i).bits
-    e.addr.valid && e.addr_is_virtual
-  }), stq_commit_head))
-  val stq_retry_e   = stq(stq_retry_idx)
-
-  val stq_commit_e  = stq(stq_execute_head)
-
-  val ldq_wakeup_idx = RegNext(AgePriorityEncoder((0 until NUM_LDQ_ENTRIES).map(i=> {
-    val e = ldq(i).bits
-    val block = block_load_mask(i) || p1_block_load_mask(i)
-    e.addr.valid && !e.executed && !e.succeeded && !e.addr_is_virtual && !block
-  }), ldq_head))
-  val ldq_wakeup_e   = ldq(ldq_wakeup_idx)
-
-  // -----------------------
-  // Determine what can fire
-
-=======
 
   val stq_retry_idx = RegNext(AgePriorityEncoder((0 until numStqEntries).map(i => {
     val e = stq(i).bits
@@ -449,7 +416,6 @@
   // -----------------------
   // Determine what can fire
 
->>>>>>> 7b569f86
   // Can we fire a incoming load
   val can_fire_load_incoming = widthMap(w => exe_req(w).valid && exe_req(w).bits.uop.ctrl.is_load)
 
@@ -791,11 +757,7 @@
       dmem_req(w).bits.uop      := stq_commit_e.bits.uop
 
       stq_execute_head                     := Mux(dmem_req_fire(w),
-<<<<<<< HEAD
-                                                WrapInc(stq_execute_head, NUM_STQ_ENTRIES),
-=======
                                                 WrapInc(stq_execute_head, numStqEntries),
->>>>>>> 7b569f86
                                                 stq_execute_head)
 
       stq(stq_execute_head).bits.succeeded := false.B
@@ -1053,16 +1015,6 @@
       !ldq(lcam_ldq_idx(w)).bits.addr_is_uncacheable)))
 
   // Mask of stores which we conflict on address with
-<<<<<<< HEAD
-  val ldst_addr_matches    = WireInit(widthMap(w => VecInit((0 until NUM_STQ_ENTRIES).map(x=>false.B))))
-  // Mask of stores which we can forward from
-  val ldst_forward_matches = WireInit(widthMap(w => VecInit((0 until NUM_STQ_ENTRIES).map(x=>false.B))))
-
-  val executing_loads  = WireInit(VecInit((0 until NUM_LDQ_ENTRIES).map(x=>false.B))) // Loads which are firing (searching the LDQ/STQ) in this stage
-  val failed_loads     = WireInit(VecInit((0 until NUM_LDQ_ENTRIES).map(x=>false.B))) // Loads which we will report as failures (throws a mini-exception)
-  val succeeding_loads = WireInit(VecInit((0 until NUM_LDQ_ENTRIES).map(x=>false.B))) // Loads which are responding to core in the next stage
-  val nacking_loads    = WireInit(VecInit((0 until NUM_LDQ_ENTRIES).map(x=>false.B))) // Loads which are being nacked by dcache in the next stage
-=======
   val ldst_addr_matches    = WireInit(widthMap(w => VecInit((0 until numStqEntries).map(x=>false.B))))
   // Mask of stores which we can forward from
   val ldst_forward_matches = WireInit(widthMap(w => VecInit((0 until numStqEntries).map(x=>false.B))))
@@ -1071,7 +1023,6 @@
   val failed_loads     = WireInit(VecInit((0 until numLdqEntries).map(x=>false.B))) // Loads which we will report as failures (throws a mini-exception)
   val succeeding_loads = WireInit(VecInit((0 until numLdqEntries).map(x=>false.B))) // Loads which are responding to core in the next stage
   val nacking_loads    = WireInit(VecInit((0 until numLdqEntries).map(x=>false.B))) // Loads which are being nacked by dcache in the next stage
->>>>>>> 7b569f86
 
   for (w <- 0 until memWidth) {
     when (do_ld_search(w)) {
@@ -1184,11 +1135,7 @@
   }
 
   // Find the youngest store which the load is dependent on
-<<<<<<< HEAD
-  val forwarding_age_logic = Seq.fill(memWidth) { Module(new ForwardingAgeLogic(NUM_STQ_ENTRIES)) }
-=======
   val forwarding_age_logic = Seq.fill(memWidth) { Module(new ForwardingAgeLogic(numStqEntries)) }
->>>>>>> 7b569f86
   for (w <- 0 until memWidth) {
     forwarding_age_logic(w).io.addr_matches    := ldst_addr_matches(w).asUInt
     forwarding_age_logic(w).io.youngest_st_idx := lcam_uop(w).stq_idx
@@ -1227,21 +1174,12 @@
   val r_xcpt       = Reg(new Exception)
 
   val ld_xcpt_valid = failed_loads.reduce(_|_)
-<<<<<<< HEAD
-  val ld_xcpt_uop   = ldq(Mux(l_idx >= NUM_LDQ_ENTRIES.U, l_idx - NUM_LDQ_ENTRIES.U, l_idx)).bits.uop
+  val ld_xcpt_uop   = ldq(Mux(l_idx >= numLdqEntries.U, l_idx - numLdqEntries.U, l_idx)).bits.uop
 
   val use_mem_xcpt = (mem_xcpt_valid && IsOlder(mem_xcpt_uop.rob_idx, ld_xcpt_uop.rob_idx, io.core.rob_head_idx)) || !ld_xcpt_valid
 
   val xcpt_uop = Mux(use_mem_xcpt, mem_xcpt_uop, ld_xcpt_uop)
 
-=======
-  val ld_xcpt_uop   = ldq(Mux(l_idx >= numLdqEntries.U, l_idx - numLdqEntries.U, l_idx)).bits.uop
-
-  val use_mem_xcpt = (mem_xcpt_valid && IsOlder(mem_xcpt_uop.rob_idx, ld_xcpt_uop.rob_idx, io.core.rob_head_idx)) || !ld_xcpt_valid
-
-  val xcpt_uop = Mux(use_mem_xcpt, mem_xcpt_uop, ld_xcpt_uop)
-
->>>>>>> 7b569f86
   r_xcpt_valid := (ld_xcpt_valid || mem_xcpt_valid) &&
                    !io.core.exception &&
                    !IsKilledByBranch(io.core.brinfo, xcpt_uop)
