//******************************************************************************
// Copyright (c) 2015 - 2018, The Regents of the University of California (Regents).
// All Rights Reserved. See LICENSE and LICENSE.SiFive for license details.
//------------------------------------------------------------------------------

//------------------------------------------------------------------------------
//------------------------------------------------------------------------------
// RISC-V Processor Core
//------------------------------------------------------------------------------
//------------------------------------------------------------------------------
//
// BOOM has the following (conceptual) stages:
//   if0 - Instruction Fetch 0 (next-pc select)
//   if1 - Instruction Fetch 1 (I$ access)
//   if2 - Instruction Fetch 2 (instruction return)
//   if3 - Instruction Fetch 3 (enqueue to fetch buffer)
//   if4 - Instruction Fetch 4 (redirect from bpd)
//   dec - Decode
//   ren - Rename1
//   dis - Rename2/Dispatch
//   iss - Issue
//   rrd - Register Read
//   exe - Execute
//   mem - Memory
//   sxt - Sign-extend
//   wb  - Writeback
//   com - Commit

package boom.exu

import chisel3._
import chisel3.util._
import chisel3.experimental.dontTouch

import freechips.rocketchip.config.Parameters
import freechips.rocketchip.rocket.Instructions._
import freechips.rocketchip.rocket.{Causes, PRV}
import freechips.rocketchip.util.{Str, UIntIsOneOf, CoreMonitorBundle}

import boom.common._
import boom.exu.FUConstants._
import boom.common.BoomTilesKey
import boom.util.{RobTypeToChars, BoolToChar, GetNewUopAndBrMask, Sext, WrapInc, BoomCoreStringPrefix}

/**
 * IO bundle for the BOOM Core. Connects the external components such as
 * the Frontend to the core.
 */
trait HasBoomCoreIO extends freechips.rocketchip.tile.HasTileParameters
{
  implicit val p: Parameters
  val io = new freechips.rocketchip.tile.CoreBundle
    with freechips.rocketchip.tile.HasExternallyDrivenTileConstants
  {
    val interrupts = Input(new freechips.rocketchip.tile.CoreInterrupts())
    val ifu = new boom.ifu.BoomFrontendIO
    val ptw = Flipped(new freechips.rocketchip.rocket.DatapathPTWIO())
    val rocc = Flipped(new freechips.rocketchip.tile.RoCCCoreIO())
    val lsu = Flipped(new boom.lsu.LSUCoreIO)
    val ptw_tlb = new freechips.rocketchip.rocket.TLBPTWIO()
    val trace = Output(Vec(coreParams.retireWidth,
      new freechips.rocketchip.rocket.TracedInstruction))
    val fcsr_rm = UInt(freechips.rocketchip.tile.FPConstants.RM_SZ.W)
  }
}

/**
 * Top level core object that connects the Frontend to the rest of the pipeline.
 */
class BoomCore(implicit p: Parameters) extends BoomModule
   with HasBoomCoreIO
{
  //**********************************
  // construct all of the modules

  // Only holds integer-registerfile execution units.
  val exe_units = new boom.exu.ExecutionUnits(fpu=false)

  // Meanwhile, the FP pipeline holds the FP issue window, FP regfile, and FP arithmetic units.
  var fp_pipeline: FpPipeline = null
  if (usingFPU) fp_pipeline = Module(new FpPipeline)

  // ********************************************************
  // Clear fp_pipeline before use
  if (usingFPU) {
    fp_pipeline.io.ll_wports := DontCare
    fp_pipeline.io.wb_valids := DontCare
    fp_pipeline.io.wb_pdsts  := DontCare
  }

  val numIrfWritePorts        = exe_units.numIrfWritePorts + memWidth
  val numLlIrfWritePorts      = exe_units.numLlIrfWritePorts
  val numIrfReadPorts         = exe_units.numIrfReadPorts

  val numFastWakeupPorts      = exe_units.count(_.bypassable)
  val numAlwaysBypassable     = exe_units.count(_.alwaysBypassable)

<<<<<<< HEAD
  val numIntIssueWakeupPorts  = numIrfWritePorts + memWidth + numFastWakeupPorts - numAlwaysBypassable // + memWidth for ll_wb
  val numIntRenameWakeupPorts = if (enableFastWakeupsToRename) numIntIssueWakeupPorts else numIrfWritePorts + 1
=======
  val numIntIssueWakeupPorts  = numIrfWritePorts + numFastWakeupPorts - numAlwaysBypassable // + memWidth for ll_wb
  val numIntRenameWakeupPorts = numIntIssueWakeupPorts
>>>>>>> 7b569f86
  val numFpWakeupPorts        = if (usingFPU) fp_pipeline.io.wakeups.length else 0

  val decode_units     = for (w <- 0 until decodeWidth) yield { val d = Module(new DecodeUnit); d }
  val dec_brmask_logic = Module(new BranchMaskGenerationLogic(coreWidth))
  val rename_stage     = Module(new RenameStage(coreWidth, numIntPhysRegs, numIntRenameWakeupPorts, false))
  val fp_rename_stage  = if (usingFPU) Module(new RenameStage(coreWidth, numFpPhysRegs, numFpWakeupPorts, true))
                         else null
  val rename_stages    = if (usingFPU) Seq(rename_stage, fp_rename_stage) else Seq(rename_stage)

  val mem_iss_unit     = Module(new IssueUnitCollapsing(memIssueParam, numIntIssueWakeupPorts))
  mem_iss_unit.suggestName("mem_issue_unit")
  val int_iss_unit     = Module(new IssueUnitCollapsing(intIssueParam, numIntIssueWakeupPorts))
  int_iss_unit.suggestName("int_issue_unit")

  val issue_units      = Seq(mem_iss_unit, int_iss_unit)
  val dispatcher       = Module(new BasicDispatcher)

<<<<<<< HEAD
  val iregfile         = if (enableCustomRf) {
                           Module(new RegisterFileSeqCustomArray(
                             numIntPhysRegs,
                             numIrfReadPorts,
                             numIrfWritePorts + memWidth, // + memWidth for ll writebacks
                             xLen,
                             Seq.fill(memWidth) {true} ++ exe_units.bypassable_write_port_mask)) // bypassable ll_wb
                         } else {
                           Module(new RegisterFileSynthesizable(
                             numIntPhysRegs,
                             numIrfReadPorts,
                             numIrfWritePorts + memWidth, // + memWidth for ll writebacks
                             xLen,
                             Seq.fill(memWidth) {true} ++ exe_units.bypassable_write_port_mask)) // bypassable ll_wb
                         }
=======
  val iregfile         = Module(new RegisterFileSynthesizable(
                             numIntPhysRegs,
                             numIrfReadPorts,
                             numIrfWritePorts,
                             xLen,
                             Seq.fill(memWidth) {true} ++ exe_units.bypassable_write_port_mask)) // bypassable ll_wb
>>>>>>> 7b569f86

  // wb arbiter for the 0th ll writeback
  // TODO: should this be a multi-arb?
  val ll_wbarb         = Module(new Arbiter(new ExeUnitResp(xLen), 1 +
                                                                   (if (usingFPU) 1 else 0) +
                                                                   (if (usingRoCC) 1 else 0)))
  val iregister_read   = Module(new RegisterRead(
                           issue_units.map(_.issueWidth).sum,
                           exe_units.withFilter(_.readsIrf).map(_.supportedFuncUnits),
                           numIrfReadPorts,
                           exe_units.withFilter(_.readsIrf).map(x => 2),
                           exe_units.numTotalBypassPorts,
                           xLen))
  val rob              = Module(new Rob(
<<<<<<< HEAD
                           numIrfWritePorts + memWidth + numFpWakeupPorts, // +memWidth for ll writebacks
=======
                           numIrfWritePorts + numFpWakeupPorts, // +memWidth for ll writebacks
>>>>>>> 7b569f86
                           numFpWakeupPorts))
  // Used to wakeup registers in rename and issue. ROB needs to listen to something else.
  val int_iss_wakeups  = Wire(Vec(numIntIssueWakeupPorts, Valid(new ExeUnitResp(xLen))))
  val int_ren_wakeups  = Wire(Vec(numIntRenameWakeupPorts, Valid(new ExeUnitResp(xLen))))
  int_iss_wakeups := DontCare
  int_ren_wakeups := DontCare

  require (exe_units.length == issue_units.map(_.issueWidth).sum)

  //***********************************
  // Pipeline State Registers and Wires

  // Decode/Rename1 Stage
  val dec_valids = Wire(Vec(coreWidth, Bool()))  // are the decoded instruction valid? It may be held up though.
  val dec_uops   = Wire(Vec(coreWidth, new MicroOp()))
  val dec_fire   = Wire(Vec(coreWidth, Bool()))  // can the instruction fire beyond decode?
                                                    // (can still be stopped in ren or dis)
  val dec_ready  = Wire(Bool())
  val dec_xcpts  = Wire(Vec(coreWidth, Bool()))
  val ren_stalls = Wire(Vec(coreWidth, Bool()))

  // Rename2/Dispatch stage
  val dis_valids = Wire(Vec(coreWidth, Bool()))
  val dis_uops   = Wire(Vec(coreWidth, new MicroOp))
  val dis_fire   = Wire(Vec(coreWidth, Bool()))
  val dis_ready  = Wire(Bool())

  // Issue Stage/Register Read
  val iss_valids = Wire(Vec(exe_units.numIrfReaders, Bool()))
  val iss_uops   = Wire(Vec(exe_units.numIrfReaders, new MicroOp()))
  val bypasses   = Wire(new BypassData(exe_units.numTotalBypassPorts, xLen))

  // Branch Unit
  val br_unit = Wire(new BranchUnitResp())
  val brunit_idx = exe_units.br_unit_idx
  br_unit <> exe_units.br_unit_io

  val flush_ifu = br_unit.brinfo.mispredict || // In practice, means flushing everything prior to dispatch.
                         rob.io.flush.valid || // i.e. 'flush in-order part of the pipeline'
                         io.ifu.sfence_take_pc

  assert (!(br_unit.brinfo.mispredict && rob.io.commit.rollback), "Can't have a mispredict during rollback.")

  for (eu <- exe_units) {
    eu.io.brinfo := br_unit.brinfo
  }

  if (usingFPU) {
    fp_pipeline.io.brinfo := br_unit.brinfo
  }

  // Load/Store Unit & ExeUnits
  val mem_units = exe_units.memory_units
  val mem_resps = mem_units.map(_.io.ll_iresp)
  for (i <- 0 until memWidth) {
    mem_units(i).io.lsu_io <> io.lsu.exe(i)
  }

  //-------------------------------------------------------------
  // Uarch Hardware Performance Events (HPEs)

  val perfEvents = new freechips.rocketchip.rocket.EventSets(Seq(
    new freechips.rocketchip.rocket.EventSet((mask, hits) => (mask & hits).orR, Seq(
      ("exception", () => rob.io.com_xcpt.valid),
      ("nop",       () => false.B),
      ("nop",       () => false.B),
      ("nop",       () => false.B))),

    new freechips.rocketchip.rocket.EventSet((mask, hits) => (mask & hits).orR, Seq(
      ("I$ blocked",                        () => icache_blocked),
      ("nop",                               () => false.B),
      ("branch misprediction",              () => br_unit.brinfo.mispredict),
      ("control-flow target misprediction", () => br_unit.brinfo.mispredict &&
                                                  br_unit.brinfo.is_jr),
      ("flush",                             () => rob.io.flush.valid),
      ("branch resolved",                   () => br_unit.brinfo.valid))),

    new freechips.rocketchip.rocket.EventSet((mask, hits) => (mask & hits).orR, Seq(
      ("I$ miss",     () => io.ifu.perf.acquire),
//      ("D$ miss",     () => io.dmem.perf.acquire),
//      ("D$ release",  () => io.dmem.perf.release),
      ("ITLB miss",   () => io.ifu.perf.tlbMiss),
//      ("DTLB miss",   () => io.dmem.perf.tlbMiss),
      ("L2 TLB miss", () => io.ptw.perf.l2miss)))))

  val csr = Module(new freechips.rocketchip.rocket.CSRFile(perfEvents, boomParams.customCSRs.decls))
  csr.io.inst foreach { c => c := DontCare }
  csr.io.rocc_interrupt := io.rocc.interrupt

  val custom_csrs = Wire(new BoomCustomCSRs)
  (custom_csrs.csrs zip csr.io.customCSRs).map { case (lhs, rhs) => lhs := rhs }

  // evaluate performance counters
  val icache_blocked = !(io.ifu.fetchpacket.valid || RegNext(io.ifu.fetchpacket.valid))
  csr.io.counters foreach { c => c.inc := RegNext(perfEvents.evaluate(c.eventSel)) }

  //****************************************
  // Time Stamp Counter & Retired Instruction Counter
  // (only used for printf and vcd dumps - the actual counters are in the CSRFile)
  val debug_tsc_reg = RegInit(0.U(xLen.W))
  val debug_irt_reg = RegInit(0.U(xLen.W))
  debug_tsc_reg := debug_tsc_reg + Mux(O3PIPEVIEW_PRINTF.B, O3_CYCLE_TIME.U, 1.U)
  debug_irt_reg := debug_irt_reg + PopCount(rob.io.commit.valids.asUInt)
  dontTouch(debug_tsc_reg)
  dontTouch(debug_irt_reg)

  //****************************************
  // Print-out information about the machine

  val issStr =
    if (enableAgePriorityIssue) " (Age-based Priority)"
    else " (Unordered Priority)"

  val btbStr =
    if (enableBTB) ("" + boomParams.btb.nSets * boomParams.btb.nWays + " entries (" + boomParams.btb.nSets + " x " + boomParams.btb.nWays + " ways)")
    else 0

  val fpPipelineStr =
    if (usingFPU) fp_pipeline.toString
    else ""

  override def toString: String =
    (BoomCoreStringPrefix("====Overall Core Params====") + "\n"
    + exe_units.toString + "\n"
    + fpPipelineStr + "\n"
    + rob.toString + "\n"
    + BoomCoreStringPrefix(
        "===Other Core Params===",
        "Fetch Width           : " + fetchWidth,
        "Decode Width          : " + coreWidth,
        "Issue Width           : " + issueParams.map(_.issueWidth).sum,
        "ROB Size              : " + numRobEntries,
        "Issue Window Size     : " + issueParams.map(_.numEntries) + issStr,
        "Load/Store Unit Size  : " + numLdqEntries + "/" + numStqEntries,
        "Num Int Phys Registers: " + numIntPhysRegs,
        "Num FP  Phys Registers: " + numFpPhysRegs,
        "Max Branch Count      : " + maxBrCount)
    + BoomCoreStringPrefix(
        "RAS Size              : " + (if (enableBTB) boomParams.btb.nRAS else 0)) + "\n"
    + iregfile.toString + "\n"
    + BoomCoreStringPrefix(
        "Num Slow Wakeup Ports : " + numIrfWritePorts,
        "Num Fast Wakeup Ports : " + exe_units.count(_.bypassable),
        "Num Bypass Ports      : " + exe_units.numTotalBypassPorts) + "\n"
    + BoomCoreStringPrefix(
        "DCache Ways           : " + dcacheParams.nWays,
        "DCache Sets           : " + dcacheParams.nSets,
        "DCache nMSHRs         : " + dcacheParams.nMSHRs,
        "ICache Ways           : " + icacheParams.nWays,
        "ICache Sets           : " + icacheParams.nSets,
        "D-TLB Entries         : " + dcacheParams.nTLBEntries,
        "I-TLB Entries         : " + icacheParams.nTLBEntries,
        "Paddr Bits            : " + paddrBits,
        "Vaddr Bits            : " + vaddrBits) + "\n"
    + BoomCoreStringPrefix(
        "Using FPU Unit?       : " + usingFPU.toString,
        "Using FDivSqrt?       : " + usingFDivSqrt.toString,
        "Using VM?             : " + usingVM.toString) + "\n")

  //-------------------------------------------------------------
  //-------------------------------------------------------------
  // **** Fetch Stage/Frontend ****
  //-------------------------------------------------------------
  //-------------------------------------------------------------

  io.ifu.br_unit := br_unit
  io.ifu.tsc_reg := debug_tsc_reg

  // Breakpoint info
  io.ifu.status  := csr.io.status
  io.ifu.bp      := csr.io.bp

  // SFence needs access to the PC to inject an address into the TLB's CAM port. The ROB
  // will have to later redirect the PC back to the regularly scheduled program.
  io.ifu.sfence_take_pc := false.B
  io.ifu.sfence_addr    := DontCare
  for (i <- 0 until memWidth) {
    when (io.lsu.exe(i).req.bits.sfence.valid) {
      io.ifu.sfence_take_pc    := true.B
      io.ifu.sfence_addr       := io.lsu.exe(i).req.bits.sfence.bits.addr
    }
  }

  // We must redirect the PC the cycle after playing the SFENCE game.
  io.ifu.flush_take_pc     := rob.io.flush.valid || RegNext(io.ifu.sfence_take_pc)

  // TODO FIX THIS HACK
  // The below code works because of two quirks with the flush mechanism
  //  1 ) All flush_on_commit instructions are also is_unique,
  //      In the future, this constraint will be relaxed.
  //  2 ) We send out flush signals one cycle after the commit signal. We need to
  //      mux between one/two cycle delay for the following cases:
  //       ERETs are reported to the CSR two cycles before we send the flush
  //       Exceptions are reported to the CSR one cycle before we send the flush
  // This discrepency should be resolved elsewhere.
  io.ifu.flush_pc          := Mux(RegNext(RegNext(csr.io.eret)),
                                  RegNext(RegNext(csr.io.evec)),
                                  RegNext(csr.io.evec))
  io.ifu.com_ftq_idx       := rob.io.com_xcpt.bits.ftq_idx

  io.ifu.clear_fetchbuffer := flush_ifu

  io.ifu.flush_info.valid  := rob.io.flush.valid
  io.ifu.flush_info.bits   := rob.io.flush.bits

  // Tell the FTQ it can deallocate entries by passing youngest ftq_idx.
  val youngest_com_idx = (coreWidth-1).U - PriorityEncoder(rob.io.commit.valids.reverse)
  io.ifu.commit.valid := rob.io.commit.valids.reduce(_|_)
  io.ifu.commit.bits  := rob.io.commit.uops(youngest_com_idx).ftq_idx

  io.ifu.flush_icache :=
    Range(0,coreWidth).map{i => rob.io.commit.valids(i) && rob.io.commit.uops(i).is_fencei}.reduce(_|_) ||
    (br_unit.brinfo.mispredict && br_unit.brinfo.is_jr &&  csr.io.status.debug)

  // Delay sfence to match pushing the sfence.addr into the TLB's CAM port.
  io.ifu.sfence.valid := false.B
  io.ifu.sfence.bits  := DontCare
  for (i <- 0 until memWidth) {
    when (RegNext(io.lsu.exe(i).req.bits.sfence.valid)) {
      io.ifu.sfence.valid := true.B
      io.ifu.sfence.bits  := RegNext(io.lsu.exe(i).req.bits.sfence.bits)
    }
  }

  //-------------------------------------------------------------
  //-------------------------------------------------------------
  // **** Branch Prediction ****
  //-------------------------------------------------------------
  //-------------------------------------------------------------

  io.ifu.flush := rob.io.flush.valid

  io.ifu.status_prv    := csr.io.status.prv
  io.ifu.status_debug  := csr.io.status.debug

  //-------------------------------------------------------------
  //-------------------------------------------------------------
  // **** Decode Stage ****
  //-------------------------------------------------------------
  //-------------------------------------------------------------

  // track mask of finished instructions in the bundle
  // use this to mask out insts coming from FetchBuffer that have been finished
  // for example, back pressure may cause us to only issue some instructions from FetchBuffer
  // but on the next cycle, we only want to retry a subset
  val dec_finished_mask = RegInit(0.U(coreWidth.W))

  //-------------------------------------------------------------
  // Pull out instructions and send to the Decoders

  io.ifu.fetchpacket.ready := dec_ready
  val dec_fbundle = io.ifu.fetchpacket.bits

  //-------------------------------------------------------------
  // Decoders

  // stall fetch/dcode because we ran out of branch tags
  val branch_mask_full = Wire(Vec(coreWidth, Bool()))

  for (w <- 0 until coreWidth) {
    dec_valids(w)                      := io.ifu.fetchpacket.valid && dec_fbundle.uops(w).valid &&
                                          !dec_finished_mask(w)
    decode_units(w).io.enq.uop         := dec_fbundle.uops(w).bits
    decode_units(w).io.status          := csr.io.status
    decode_units(w).io.csr_decode      <> csr.io.decode(w)
    decode_units(w).io.interrupt       := csr.io.interrupt
    decode_units(w).io.interrupt_cause := csr.io.interrupt_cause

    dec_uops(w) := decode_units(w).io.deq.uop
  }

  //-------------------------------------------------------------
  // FTQ GetPC Port Arbitration

  val bru_pc_req  = Wire(Decoupled(UInt(log2Ceil(ftqSz).W)))
  val xcpt_pc_req = Wire(Decoupled(UInt(log2Ceil(ftqSz).W)))

  val ftq_arb = Module(new Arbiter(UInt(log2Ceil(ftqSz).W), 2))

  ftq_arb.io.in(0) <> bru_pc_req
  ftq_arb.io.in(1) <> xcpt_pc_req

  // Hookup FTQ
  io.ifu.get_pc.ftq_idx := ftq_arb.io.out.bits
  ftq_arb.io.out.ready  := true.B

  // Branch Unit Requests
  bru_pc_req.valid := RegNext(iss_valids(brunit_idx))
  bru_pc_req.bits  := RegNext(iss_uops(brunit_idx).ftq_idx)
  exe_units(brunit_idx).io.get_ftq_pc.fetch_pc := RegNext(io.ifu.get_pc.fetch_pc)
  exe_units(brunit_idx).io.get_ftq_pc.next_val := RegNext(io.ifu.get_pc.next_val)
  exe_units(brunit_idx).io.get_ftq_pc.next_pc  := RegNext(io.ifu.get_pc.next_pc)

  // Frontend Exception Requests
  val xcpt_idx = PriorityEncoder(dec_xcpts)
  xcpt_pc_req.valid    := dec_xcpts.reduce(_||_)
  xcpt_pc_req.bits     := dec_uops(xcpt_idx).ftq_idx
  rob.io.xcpt_fetch_pc := RegEnable(io.ifu.get_pc.fetch_pc, dis_ready)

  //-------------------------------------------------------------
  // Decode/Rename1 pipeline logic

  dec_xcpts := dec_uops zip dec_valids map {case (u,v) => u.exception && v}
  val dec_xcpt_stall = dec_xcpts.reduce(_||_) && !xcpt_pc_req.ready

  val dec_hazards = (0 until coreWidth).map(w =>
                      dec_valids(w) &&
                      (  !dis_ready
                      || rob.io.commit.rollback
                      || dec_xcpt_stall
                      || branch_mask_full(w)
                      || flush_ifu))

  val dec_stalls = dec_hazards.scanLeft(false.B) ((s,h) => s || h).takeRight(coreWidth)
  dec_fire := (0 until coreWidth).map(w => dec_valids(w) && !dec_stalls(w))

  // all decoders are empty and ready for new instructions
  dec_ready := dec_fire.last

  when (dec_ready || flush_ifu) {
    dec_finished_mask := 0.U
  } .otherwise {
    dec_finished_mask := dec_fire.asUInt | dec_finished_mask
  }

  //-------------------------------------------------------------
  // Branch Mask Logic

  dec_brmask_logic.io.brinfo := br_unit.brinfo
  dec_brmask_logic.io.flush_pipeline := rob.io.flush.valid

  for (w <- 0 until coreWidth) {
    dec_brmask_logic.io.is_branch(w) := !dec_finished_mask(w) && dec_uops(w).allocate_brtag
    dec_brmask_logic.io.will_fire(w) :=  dec_fire(w) &&
                                         dec_uops(w).allocate_brtag // ren, dis can back pressure us
    dec_uops(w).br_tag  := dec_brmask_logic.io.br_tag(w)
    dec_uops(w).br_mask := dec_brmask_logic.io.br_mask(w)
  }

  branch_mask_full := dec_brmask_logic.io.is_full

  //-------------------------------------------------------------
  //-------------------------------------------------------------
  // **** Register Rename Stage ****
  //-------------------------------------------------------------
  //-------------------------------------------------------------

  // Inputs
  for (rename <- rename_stages) {
    rename.io.kill := flush_ifu
    rename.io.brinfo := br_unit.brinfo

    rename.io.debug_rob_empty := rob.io.empty

    rename.io.dec_fire := dec_fire
    rename.io.dec_uops := dec_uops

    rename.io.dis_fire := dis_fire
    rename.io.dis_ready := dis_ready

    rename.io.com_valids := rob.io.commit.valids
    rename.io.com_uops := rob.io.commit.uops
    rename.io.rbk_valids := rob.io.commit.rbk_valids
    rename.io.rollback := rob.io.commit.rollback
  }

  // Outputs
  dis_uops := rename_stage.io.ren2_uops
  dis_valids := rename_stage.io.ren2_mask
  ren_stalls := rename_stage.io.ren_stalls


  /**
   * TODO This is a bit nasty, but it's currently necessary to
   * split the INT/FP rename pipelines into separate instantiations.
   * Won't have to do this anymore with a properly decoupled FP pipeline.
   */
  for (w <- 0 until coreWidth) {
    val i_uop   = rename_stage.io.ren2_uops(w)
    val f_uop   = if (usingFPU) fp_rename_stage.io.ren2_uops(w) else NullMicroOp
    val f_stall = if (usingFPU) fp_rename_stage.io.ren_stalls(w) else false.B

    // lrs1 can "pass through" to prs1. Used solely to index the csr file.
    dis_uops(w).prs1 := Mux(dis_uops(w).lrs1_rtype === RT_FLT, f_uop.prs1,
                        Mux(dis_uops(w).lrs1_rtype === RT_FIX, i_uop.prs1, dis_uops(w).lrs1))
    dis_uops(w).prs2 := Mux(dis_uops(w).lrs2_rtype === RT_FLT, f_uop.prs2, i_uop.prs2)
    dis_uops(w).prs3 := f_uop.prs3
    dis_uops(w).pdst := Mux(dis_uops(w).dst_rtype  === RT_FLT, f_uop.pdst, i_uop.pdst)
    dis_uops(w).stale_pdst := Mux(dis_uops(w).dst_rtype === RT_FLT, f_uop.stale_pdst, i_uop.stale_pdst)

    dis_uops(w).prs1_busy := i_uop.prs1_busy && (dis_uops(w).lrs1_rtype === RT_FIX) ||
                             f_uop.prs1_busy && (dis_uops(w).lrs1_rtype === RT_FLT)
    dis_uops(w).prs2_busy := i_uop.prs2_busy && (dis_uops(w).lrs2_rtype === RT_FIX) ||
                             f_uop.prs2_busy && (dis_uops(w).lrs2_rtype === RT_FLT)
    dis_uops(w).prs3_busy := f_uop.prs3_busy && dis_uops(w).frs3_en

    ren_stalls(w) := rename_stage.io.ren_stalls(w) || f_stall
  }

  //-------------------------------------------------------------
  //-------------------------------------------------------------
  // **** Dispatch Stage ****
  //-------------------------------------------------------------
  //-------------------------------------------------------------

  //-------------------------------------------------------------
  // Rename2/Dispatch pipeline logic

  val dis_prior_slot_valid = dis_valids.scanLeft(false.B) ((s,v) => s || v)
  val dis_prior_slot_unique = (dis_uops zip dis_valids).scanLeft(false.B) {case (s,(u,v)) => s || v && u.is_unique}
  val wait_for_empty_pipeline = (0 until coreWidth).map(w => (dis_uops(w).is_unique || custom_csrs.disableOOO) &&
                                  (!rob.io.empty || !io.lsu.fencei_rdy || dis_prior_slot_valid(w)))
  val rocc_shim_busy = if (usingRoCC) !exe_units.rocc_unit.io.rocc.rxq_empty else false.B
  val wait_for_rocc = (0 until coreWidth).map(w =>
                        (dis_uops(w).is_fence || dis_uops(w).is_fencei) && (io.rocc.busy || rocc_shim_busy))
  val rxq_full = if (usingRoCC) exe_units.rocc_unit.io.rocc.rxq_full else false.B
  val block_rocc = (dis_uops zip dis_valids).map{case (u,v) => v && u.uopc === uopROCC}.scanLeft(rxq_full)(_||_)
  val dis_rocc_alloc_stall = (dis_uops.map(_.uopc === uopROCC) zip block_rocc) map {case (p,r) =>
                               if (usingRoCC) p && r else false.B}

  val dis_hazards = (0 until coreWidth).map(w =>
                      dis_valids(w) &&
                      (  !rob.io.ready
                      || ren_stalls(w)
                      || io.lsu.ldq_full(w) && dis_uops(w).uses_ldq
                      || io.lsu.stq_full(w) && dis_uops(w).uses_stq
                      || !dispatcher.io.ren_uops(w).ready
                      || wait_for_empty_pipeline(w)
                      || wait_for_rocc(w)
                      || dis_prior_slot_unique(w)
                      || dis_rocc_alloc_stall(w)
                      || flush_ifu))


  io.lsu.fence_dmem := (dis_valids zip wait_for_empty_pipeline).map {case (v,w) => v && w} .reduce(_||_)

  val dis_stalls = dis_hazards.scanLeft(false.B) ((s,h) => s || h).takeRight(coreWidth)
  dis_fire := dis_valids zip dis_stalls map {case (v,s) => v && !s}
  dis_ready := !dis_stalls.last

  //-------------------------------------------------------------
  // LDQ/STQ Allocation Logic

  for (w <- 0 until coreWidth) {
    // Dispatching instructions request load/store queue entries when they can proceed.
    dis_uops(w).ldq_idx := io.lsu.dis_ldq_idx(w)
    dis_uops(w).stq_idx := io.lsu.dis_stq_idx(w)
  }

  //-------------------------------------------------------------
  // Rob Allocation Logic

  rob.io.enq_valids := dis_fire
  rob.io.enq_uops   := dis_uops
  rob.io.enq_partial_stall := dis_stalls.last // TODO come up with better ROB compacting scheme.
  rob.io.debug_tsc := debug_tsc_reg
  rob.io.csr_stall := csr.io.csr_stall

  for (w <- 0 until coreWidth) {
    // note: this assumes uops haven't been shifted - there's a 1:1 match between PC's LSBs and "w" here
    // (thus the LSB of the rob_idx gives part of the PC)
    if (coreWidth == 1) {
      dis_uops(w).rob_idx := rob.io.rob_tail_idx
    } else {
      dis_uops(w).rob_idx := Cat(rob.io.rob_tail_idx >> log2Ceil(coreWidth).U,
                               w.U(log2Ceil(coreWidth).W))
    }
  }

  //-------------------------------------------------------------
  // RoCC allocation logic
  if (usingRoCC) {
    for (w <- 0 until coreWidth) {
      // We guarantee only decoding 1 RoCC instruction per cycle
      dis_uops(w).rxq_idx := exe_units.rocc_unit.io.rocc.rxq_idx(w)
    }
  }

  //-------------------------------------------------------------
  // Dispatch to issue queues

  // Get uops from rename2
  for (w <- 0 until coreWidth) {
    dispatcher.io.ren_uops(w).valid := dis_fire(w)
    dispatcher.io.ren_uops(w).bits  := dis_uops(w)
  }

  var iu_idx = 0
  // Send dispatched uops to correct issue queues
  // Backpressure through dispatcher if necessary
  for (i <- 0 until issueParams.size) {
    if (issueParams(i).iqType == IQT_FP.litValue) {
       fp_pipeline.io.dis_uops <> dispatcher.io.dis_uops(i)
    } else {
       issue_units(iu_idx).io.dis_uops <> dispatcher.io.dis_uops(i)
       iu_idx += 1
    }
  }

  //-------------------------------------------------------------
  //-------------------------------------------------------------
  // **** Issue Stage ****
  //-------------------------------------------------------------
  //-------------------------------------------------------------

  require (issue_units.map(_.issueWidth).sum == exe_units.length)

  var iss_wu_idx = 1
  var ren_wu_idx = 1
  // The 0th wakeup port goes to the ll_wbarb
  int_iss_wakeups(0).valid := ll_wbarb.io.out.fire() && ll_wbarb.io.out.bits.uop.dst_rtype === RT_FIX
  int_iss_wakeups(0).bits  := ll_wbarb.io.out.bits

  int_ren_wakeups(0).valid := ll_wbarb.io.out.fire() && ll_wbarb.io.out.bits.uop.dst_rtype === RT_FIX
  int_ren_wakeups(0).bits  := ll_wbarb.io.out.bits

  for (i <- 1 until memWidth) {
    int_iss_wakeups(i).valid := mem_resps(i).valid && mem_resps(i).bits.uop.dst_rtype === RT_FIX
    int_iss_wakeups(i).bits  := mem_resps(i).bits

    int_ren_wakeups(i).valid := mem_resps(i).valid && mem_resps(i).bits.uop.dst_rtype === RT_FIX
    int_ren_wakeups(i).bits  := mem_resps(i).bits
    iss_wu_idx += 1
    ren_wu_idx += 1
  }

  // loop through each issue-port (exe_units are statically connected to an issue-port)
  for (i <- 0 until exe_units.length) {
    if (exe_units(i).writesIrf) {
      val fast_wakeup = Wire(Valid(new ExeUnitResp(xLen)))
      val slow_wakeup = Wire(Valid(new ExeUnitResp(xLen)))
      fast_wakeup := DontCare
      slow_wakeup := DontCare

      val resp = exe_units(i).io.iresp
      assert(!(resp.valid && resp.bits.uop.rf_wen && resp.bits.uop.dst_rtype =/= RT_FIX))

      // Fast Wakeup (uses just-issued uops that have known latencies)
      fast_wakeup.bits.uop := iss_uops(i)
      fast_wakeup.valid    := iss_valids(i) &&
                                iss_uops(i).bypassable &&
                                iss_uops(i).dst_rtype === RT_FIX &&
                                iss_uops(i).ldst_val

      // Slow Wakeup (uses write-port to register file)
      slow_wakeup.bits.uop := resp.bits.uop
      slow_wakeup.valid    := resp.valid &&
                                resp.bits.uop.rf_wen &&
                                !resp.bits.uop.bypassable &&
                                resp.bits.uop.dst_rtype === RT_FIX

      if (exe_units(i).bypassable) {
        int_iss_wakeups(iss_wu_idx) := fast_wakeup
        iss_wu_idx += 1
      }
      if (!exe_units(i).alwaysBypassable) {
        int_iss_wakeups(iss_wu_idx) := slow_wakeup
        iss_wu_idx += 1
      }

      if (exe_units(i).bypassable) {
        int_ren_wakeups(ren_wu_idx) := fast_wakeup
        ren_wu_idx += 1
      }
      if (!exe_units(i).alwaysBypassable) {
        int_ren_wakeups(ren_wu_idx) := slow_wakeup
        ren_wu_idx += 1
      }
    }
  }
  require (iss_wu_idx == numIntIssueWakeupPorts)
  require (ren_wu_idx == numIntRenameWakeupPorts)
  require (iss_wu_idx == ren_wu_idx)

  // Perform load-hit speculative wakeup through a special port (performs a poison wake-up).
  issue_units map { iu =>
     iu.io.spec_ld_wakeup := io.lsu.spec_ld_wakeup
  }

  for ((renport, intport) <- rename_stage.io.wakeups zip int_ren_wakeups) {
    // Stop wakeup for bypassable children of spec-loads trying to issue during a ldMiss.
    renport.valid :=
       intport.valid &&
       !(io.lsu.ld_miss && (intport.bits.uop.iw_p1_poisoned || intport.bits.uop.iw_p2_poisoned))
    renport.bits := intport.bits
  }
  if (usingFPU) {
    for ((renport, fpport) <- fp_rename_stage.io.wakeups zip fp_pipeline.io.wakeups) {
       renport <> fpport
    }
  }

  var iss_idx = 0
  var int_iss_cnt = 0
  var mem_iss_cnt = 0
  for (w <- 0 until exe_units.length) {
    var fu_types = exe_units(w).io.fu_types
    val exe_unit = exe_units(w)
    if (exe_unit.readsIrf) {
      if (exe_unit.supportedFuncUnits.muld) {
        // Supress just-issued divides from issuing back-to-back, since it's an iterative divider.
        // But it takes a cycle to get to the Exe stage, so it can't tell us it is busy yet.
        val idiv_issued = iss_valids(iss_idx) && iss_uops(iss_idx).fu_code_is(FU_DIV)
        fu_types = fu_types & RegNext(~Mux(idiv_issued, FU_DIV, 0.U))
      }

      if (exe_unit.hasMem) {
<<<<<<< HEAD
        iss_valids(iss_idx) := issue_units.mem_iq.io.iss_valids(mem_iss_cnt)
        iss_uops(iss_idx)   := issue_units.mem_iq.io.iss_uops(mem_iss_cnt)
        issue_units.mem_iq.io.fu_types(mem_iss_cnt) := fu_types
        mem_iss_cnt += 1
      } else {
        iss_valids(iss_idx) := issue_units.int_iq.io.iss_valids(int_iss_cnt)
        iss_uops(iss_idx)   := issue_units.int_iq.io.iss_uops(int_iss_cnt)
        issue_units.int_iq.io.fu_types(int_iss_cnt) := fu_types
=======
        iss_valids(iss_idx) := mem_iss_unit.io.iss_valids(mem_iss_cnt)
        iss_uops(iss_idx)   := mem_iss_unit.io.iss_uops(mem_iss_cnt)
        mem_iss_unit.io.fu_types(mem_iss_cnt) := fu_types
        mem_iss_cnt += 1
      } else {
        iss_valids(iss_idx) := int_iss_unit.io.iss_valids(int_iss_cnt)
        iss_uops(iss_idx)   := int_iss_unit.io.iss_uops(int_iss_cnt)
        int_iss_unit.io.fu_types(int_iss_cnt) := fu_types
>>>>>>> 7b569f86
        int_iss_cnt += 1
      }
      iss_idx += 1
    }
  }
  require(iss_idx == exe_units.numIrfReaders)

  issue_units.map(_.io.tsc_reg := debug_tsc_reg)
  issue_units.map(_.io.brinfo := br_unit.brinfo)
  issue_units.map(_.io.flush_pipeline := rob.io.flush.valid)

  // Load-hit Misspeculations
<<<<<<< HEAD
  require (issue_units.count(_.iqType == IQT_MEM.litValue) == 1 || usingUnifiedMemIntIQs)
  val mem_iq = issue_units.mem_iq

  require (mem_iq.issueWidth <= 2)
=======
  require (mem_iss_unit.issueWidth <= 2)
>>>>>>> 7b569f86
  issue_units.map(_.io.ld_miss := io.lsu.ld_miss)

  mem_units.map(u => u.io.com_exception := rob.io.flush.valid)

  // Wakeup (Issue & Writeback)
  for {
    iu <- issue_units
    (issport, wakeup) <- iu.io.wakeup_ports zip int_iss_wakeups
  }{
    issport.valid := wakeup.valid
    issport.bits.pdst := wakeup.bits.uop.pdst
    issport.bits.poisoned := wakeup.bits.uop.iw_p1_poisoned || wakeup.bits.uop.iw_p2_poisoned

    require (iu.io.wakeup_ports.length == int_iss_wakeups.length)
  }

  //-------------------------------------------------------------
  //-------------------------------------------------------------
  // **** Register Read Stage ****
  //-------------------------------------------------------------
  //-------------------------------------------------------------

  // Register Read <- Issue (rrd <- iss)
  iregister_read.io.rf_read_ports <> iregfile.io.read_ports

  for (w <- 0 until exe_units.numIrfReaders) {
    iregister_read.io.iss_valids(w) :=
      iss_valids(w) && !(io.lsu.ld_miss && (iss_uops(w).iw_p1_poisoned || iss_uops(w).iw_p2_poisoned))
  }
  iregister_read.io.iss_uops := iss_uops
  iregister_read.io.iss_uops map { u => u.iw_p1_poisoned := false.B; u.iw_p2_poisoned := false.B }

  iregister_read.io.brinfo := br_unit.brinfo
  iregister_read.io.kill   := rob.io.flush.valid

  iregister_read.io.bypass := bypasses

  //-------------------------------------------------------------
  // Privileged Co-processor 0 Register File
  // Note: Normally this would be bad in that I'm writing state before
  // committing, so to get this to work I stall the entire pipeline for
  // CSR instructions so I never speculate these instructions.

  val csr_exe_unit = exe_units.csr_unit

  // for critical path reasons, we aren't zero'ing this out if resp is not valid
  val csr_rw_cmd = csr_exe_unit.io.iresp.bits.uop.ctrl.csr_cmd
  val wb_wdata = csr_exe_unit.io.iresp.bits.data

  csr.io.rw.addr        := csr_exe_unit.io.iresp.bits.uop.csr_addr
  csr.io.rw.cmd         := freechips.rocketchip.rocket.CSR.maskCmd(csr_exe_unit.io.iresp.valid, csr_rw_cmd)
  csr.io.rw.wdata       := wb_wdata

  // Extra I/O
  csr.io.retire    := PopCount(rob.io.commit.valids.asUInt)
  csr.io.exception := rob.io.com_xcpt.valid
  // csr.io.pc used for setting EPC during exception or CSR.io.trace.
  csr.io.pc        := (boom.util.AlignPCToBoundary(io.ifu.com_fetch_pc, icBlockBytes)
                     + rob.io.com_xcpt.bits.pc_lob
                     - Mux(rob.io.com_xcpt.bits.edge_inst, 2.U, 0.U))
  // Cause not valid for for CALL or BREAKPOINTs (CSRFile will override it).
  csr.io.cause     := rob.io.com_xcpt.bits.cause
  csr.io.ungated_clock := clock

  val tval_valid = csr.io.exception &&
    csr.io.cause.isOneOf(
      //Causes.illegal_instruction.U, we currently only write 0x0 for illegal instructions
      Causes.breakpoint.U,
      Causes.misaligned_load.U,
      Causes.misaligned_store.U,
      Causes.load_access.U,
      Causes.store_access.U,
      Causes.fetch_access.U,
      Causes.load_page_fault.U,
      Causes.store_page_fault.U,
      Causes.fetch_page_fault.U)

  csr.io.tval := Mux(tval_valid,
    encodeVirtualAddress(rob.io.com_xcpt.bits.badvaddr, rob.io.com_xcpt.bits.badvaddr), 0.U)

  // TODO move this function to some central location (since this is used elsewhere).
  def encodeVirtualAddress(a0: UInt, ea: UInt) =
    if (vaddrBitsExtended == vaddrBits) {
      ea
    } else {
      // Efficient means to compress 64-bit VA into vaddrBits+1 bits.
      // (VA is bad if VA(vaddrBits) != VA(vaddrBits-1)).
      val a = a0.asSInt >> vaddrBits
      val msb = Mux(a === 0.S || a === -1.S, ea(vaddrBits), !ea(vaddrBits-1))
      Cat(msb, ea(vaddrBits-1,0))
    }

  // reading requires serializing the entire pipeline
  csr.io.fcsr_flags.valid := rob.io.commit.fflags.valid
  csr.io.fcsr_flags.bits  := rob.io.commit.fflags.bits

  exe_units.withFilter(_.hasFcsr).map(_.io.fcsr_rm := csr.io.fcsr_rm)
  io.fcsr_rm := csr.io.fcsr_rm

  if (usingFPU) {
    fp_pipeline.io.fcsr_rm := csr.io.fcsr_rm
  }

  csr.io.hartid := io.hartid
  csr.io.interrupts := io.interrupts

// TODO can we add this back in, but handle reset properly and save us
//      the mux above on csr.io.rw.cmd?
//   assert (!(csr_rw_cmd =/= rocket.CSR.N && !exe_units(0).io.resp(0).valid),
//   "CSRFile is being written to spuriously.")

  //-------------------------------------------------------------
  //-------------------------------------------------------------
  // **** Execute Stage ****
  //-------------------------------------------------------------
  //-------------------------------------------------------------

  iss_idx = 0
  var bypass_idx = 0
  for (w <- 0 until exe_units.length) {
    val exe_unit = exe_units(w)
    if (exe_unit.readsIrf) {
      exe_unit.io.req <> iregister_read.io.exe_reqs(iss_idx)

      if (exe_unit.bypassable) {
        for (i <- 0 until exe_unit.numBypassStages) {
          bypasses.valid(bypass_idx) := exe_unit.io.bypass.valid(i)
          bypasses.uop(bypass_idx)   := exe_unit.io.bypass.uop(i)
          bypasses.data(bypass_idx)  := exe_unit.io.bypass.data(i)
          bypass_idx += 1
        }
      }
      iss_idx += 1
    }
  }
  require (bypass_idx == exe_units.numTotalBypassPorts)

  //-------------------------------------------------------------
  //-------------------------------------------------------------
  // **** Load/Store Unit ****
  //-------------------------------------------------------------
  //-------------------------------------------------------------

  // enqueue basic load/store info in Decode
  for (w <- 0 until coreWidth) {
    io.lsu.dis_uops(w).valid := dis_fire(w)
    io.lsu.dis_uops(w).bits  := dis_uops(w)
  }

  // tell LSU about committing loads and stores to clear entries
  io.lsu.commit                  := rob.io.commit

  // tell LSU that it should fire a load that waits for the rob to clear
  io.lsu.commit_load_at_rob_head := rob.io.com_load_is_at_rob_head

  //com_xcpt.valid comes too early, will fight against a branch that resolves same cycle as an exception
  io.lsu.exception := rob.io.flush.valid

  // Handle Branch Mispeculations
  io.lsu.brinfo := br_unit.brinfo
  io.lsu.rob_head_idx := rob.io.rob_head_idx
  io.lsu.rob_pnr_idx  := rob.io.rob_pnr_idx

  io.lsu.tsc_reg := debug_tsc_reg


  if (usingFPU) {
    io.lsu.fp_stdata <> fp_pipeline.io.to_sdq
  }

  //-------------------------------------------------------------
  //-------------------------------------------------------------
  // **** Writeback Stage ****
  //-------------------------------------------------------------
  //-------------------------------------------------------------

  var w_cnt = 1
  iregfile.io.write_ports(0) := WritePort(ll_wbarb.io.out, ipregSz, xLen, RT_FIX)
  ll_wbarb.io.in(0) <> mem_resps(0)
  assert (ll_wbarb.io.in(0).ready) // never backpressure the memory unit.
  for (i <- 1 until memWidth) {
    iregfile.io.write_ports(w_cnt) := WritePort(mem_resps(i), ipregSz, xLen, RT_FIX)
    w_cnt += 1
  }

  for (i <- 0 until exe_units.length) {
    if (exe_units(i).writesIrf) {
      val wbresp = exe_units(i).io.iresp
      val wbpdst = wbresp.bits.uop.pdst
      val wbdata = wbresp.bits.data

      def wbIsValid(rtype: UInt) =
        wbresp.valid && wbresp.bits.uop.rf_wen && wbresp.bits.uop.dst_rtype === rtype
      val wbReadsCSR = wbresp.bits.uop.ctrl.csr_cmd =/= freechips.rocketchip.rocket.CSR.N

      iregfile.io.write_ports(w_cnt).valid     := wbIsValid(RT_FIX)
      iregfile.io.write_ports(w_cnt).bits.addr := wbpdst
      wbresp.ready := true.B
      if (exe_units(i).hasCSR) {
        iregfile.io.write_ports(w_cnt).bits.data := Mux(wbReadsCSR, csr.io.rw.rdata, wbdata)
      } else {
        iregfile.io.write_ports(w_cnt).bits.data := wbdata
      }

      assert (!wbIsValid(RT_FLT), "[fppipeline] An FP writeback is being attempted to the Int Regfile.")

      assert (!(wbresp.valid &&
        !wbresp.bits.uop.rf_wen &&
        wbresp.bits.uop.dst_rtype === RT_FIX),
        "[fppipeline] An Int writeback is being attempted with rf_wen disabled.")

      assert (!(wbresp.valid &&
        wbresp.bits.uop.rf_wen &&
        wbresp.bits.uop.dst_rtype =/= RT_FIX),
        "[fppipeline] writeback being attempted to Int RF with dst != Int type exe_units("+i+").iresp")
      w_cnt += 1
    }
  }
  require(w_cnt == iregfile.io.write_ports.length)


  if (usingFPU) {
    // Connect IFPU
    fp_pipeline.io.from_int  <> exe_units.ifpu_unit.io.ll_fresp
    // Connect FPIU
    ll_wbarb.io.in(1)        <> fp_pipeline.io.to_int
    // Connect FLDs
    fp_pipeline.io.ll_wports <> exe_units.memory_units.map(_.io.ll_fresp)
  }
  if (usingRoCC) {
    require(usingFPU)
    ll_wbarb.io.in(2)       <> exe_units.rocc_unit.io.ll_iresp
  }

  //-------------------------------------------------------------
  //-------------------------------------------------------------
  // **** Commit Stage ****
  //-------------------------------------------------------------
  //-------------------------------------------------------------

  // Writeback
  // ---------
  // First connect the ll_wport
  val ll_uop = ll_wbarb.io.out.bits.uop
  rob.io.wb_resps(0).valid  := ll_wbarb.io.out.valid && !(ll_uop.uses_stq && !ll_uop.is_amo)
  rob.io.wb_resps(0).bits   <> ll_wbarb.io.out.bits
  rob.io.debug_wb_valids(0) := ll_wbarb.io.out.valid && ll_uop.dst_rtype =/= RT_X
  rob.io.debug_wb_wdata(0)  := ll_wbarb.io.out.bits.data
  var cnt = 1
  for (i <- 1 until memWidth) {
    val mem_uop = mem_resps(i).bits.uop
    rob.io.wb_resps(cnt).valid := mem_resps(i).valid && !(mem_uop.uses_stq && !mem_uop.is_amo)
    rob.io.wb_resps(cnt).bits  := mem_resps(i).bits
    rob.io.debug_wb_valids(cnt) := mem_resps(i).valid && mem_uop.dst_rtype =/= RT_X
    rob.io.debug_wb_wdata(cnt)  := mem_resps(i).bits.data
    cnt += 1
  }
  var f_cnt = 0 // rob fflags port index
  for (eu <- exe_units) {
    if (eu.writesIrf)
    {
      val resp   = eu.io.iresp
      val wb_uop = resp.bits.uop
      val data   = resp.bits.data

      rob.io.wb_resps(cnt).valid := resp.valid && !(wb_uop.uses_stq && !wb_uop.is_amo)
      rob.io.wb_resps(cnt).bits  <> resp.bits
      rob.io.debug_wb_valids(cnt) := resp.valid && wb_uop.rf_wen && wb_uop.dst_rtype === RT_FIX
      if (eu.hasFFlags) {
        rob.io.fflags(f_cnt) <> resp.bits.fflags
        f_cnt += 1
      }
      if (eu.hasCSR) {
        rob.io.debug_wb_wdata(cnt) := Mux(wb_uop.ctrl.csr_cmd =/= freechips.rocketchip.rocket.CSR.N,
          csr.io.rw.rdata,
          data)
      } else {
        rob.io.debug_wb_wdata(cnt) := data
      }
      cnt += 1
    }
  }

<<<<<<< HEAD
  require(cnt == numIrfWritePorts + memWidth)
=======
  require(cnt == numIrfWritePorts)
>>>>>>> 7b569f86
  if (usingFPU) {
    for ((wdata, wakeup) <- fp_pipeline.io.debug_wb_wdata zip fp_pipeline.io.wakeups) {
      rob.io.wb_resps(cnt) <> wakeup
      rob.io.fflags(f_cnt) <> wakeup.bits.fflags
      rob.io.debug_wb_valids(cnt) := wakeup.valid
      rob.io.debug_wb_wdata(cnt) := wdata
      cnt += 1
      f_cnt += 1

      assert (!(wakeup.valid && wakeup.bits.uop.dst_rtype =/= RT_FLT),
        "[core] FP wakeup does not write back to a FP register.")

      assert (!(wakeup.valid && !wakeup.bits.uop.fp_val),
        "[core] FP wakeup does not involve an FP instruction.")
    }
  }

  require (cnt == rob.numWakeupPorts)
  require (f_cnt == rob.numFpuPorts)

  // branch resolution
  rob.io.brinfo <> br_unit.brinfo

  exe_units(brunit_idx).io.status := csr.io.status

  // Connect breakpoint info to memaddrcalcunit
  for (i <- 0 until memWidth) {
    mem_units(i).io.status := csr.io.status
    mem_units(i).io.bp     := csr.io.bp
  }

  // LSU <> ROB
  rob.io.lsu_clr_bsy    := io.lsu.clr_bsy
  rob.io.lsu_clr_unsafe := io.lsu.clr_unsafe
  rob.io.lxcpt          <> io.lsu.lxcpt

  assert (!(csr.io.singleStep), "[core] single-step is unsupported.")

  rob.io.bxcpt <> br_unit.xcpt

  //-------------------------------------------------------------
  // **** Flush Pipeline ****
  //-------------------------------------------------------------
  // flush on exceptions, miniexeptions, and after some special instructions

  if (usingFPU) {
    fp_pipeline.io.flush_pipeline := rob.io.flush.valid
  }

  for (w <- 0 until exe_units.length) {
    exe_units(w).io.req.bits.kill := rob.io.flush.valid
  }

  assert (!(RegNext(rob.io.com_xcpt.valid) && !rob.io.flush.valid),
    "[core] exception occurred, but pipeline flush signal not set!")

  //-------------------------------------------------------------
  //-------------------------------------------------------------
  // **** Outputs to the External World ****
  //-------------------------------------------------------------
  //-------------------------------------------------------------

  // detect pipeline freezes and throw error
  val idle_cycles = freechips.rocketchip.util.WideCounter(32)
  when (rob.io.commit.valids.asUInt.orR ||
        csr.io.csr_stall ||
        io.rocc.busy ||
        reset.asBool) {
    idle_cycles := 0.U
  }
  assert (!(idle_cycles.value(13)), "Pipeline has hung.")

  if (usingFPU) {
    fp_pipeline.io.debug_tsc_reg := debug_tsc_reg
  }

  //-------------------------------------------------------------
  //-------------------------------------------------------------
  // **** Handle Cycle-by-Cycle Printouts ****
  //-------------------------------------------------------------
  //-------------------------------------------------------------

  if (DEBUG_PRINTF) {
    println("   ~~Chisel Printout Enabled~~")

    val numFtqWhitespace = if (DEBUG_PRINTF_FTQ) (ftqSz/4)+1 else 0
    val fetchWhitespace = if (fetchWidth >= 8) 2 else 0
    var whitespace = (debugScreenheight - 25 + 3 -10 + 3 + 4 - coreWidth - (numLdqEntries max numStqEntries) -
      issueParams.map(_.numEntries).sum - issueParams.length - (numRobEntries/coreWidth) -
      numFtqWhitespace - fetchWhitespace)

    println(s"   Whitespace padded: ${whitespace}\n")

    printf("--- Cycle=%d --- Retired Instrs=%d ----------------------------------------------\n",
      debug_tsc_reg,
      debug_irt_reg & (0xffffff).U)

    printf("Decode:\n")
    for (w <- 0 until coreWidth) {
      printf("    Slot:%d (PC:0x%x Valids:%c%c Inst:DASM(%x))\n",
        w.U,
        dec_uops(w).debug_pc(19,0),
        BoolToChar(io.ifu.fetchpacket.valid && dec_fbundle.uops(w).valid && !dec_finished_mask(w), 'V'),
        BoolToChar(dec_fire(w), 'V'),
        dec_fbundle.uops(w).bits.debug_inst)
    }

    printf("Rename:\n")
    for (w <- 0 until coreWidth) {
      printf("    Slot:%d (PC:0x%x Valid:%c Inst:DASM(%x))\n",
        w.U,
        rename_stage.io.ren2_uops(w).debug_pc(19,0),
        BoolToChar(rename_stage.io.ren2_mask(w), 'V'),
        rename_stage.io.ren2_uops(w).debug_inst)
    }

    printf("Decode Finished:0x%x\n", dec_finished_mask)

    printf("Dispatch:\n")
    for (w <- 0 until coreWidth) {
      val ren_uop = dispatcher.io.ren_uops(w).bits
      printf("    Slot:%d (ISAREG: DST:%d SRCS:%d,%d,%d) (PREG: (#,Bsy,Typ) %d[-](%c) %d[%c](%c) %d[%c](%c) %d[%c](%c))\n",
        w.U,
        ren_uop.ldst,
        ren_uop.lrs1,
        ren_uop.lrs2,
        ren_uop.lrs3,
        ren_uop.pdst,
        Mux(ren_uop.dst_rtype   === RT_FIX, Str("X"),
          Mux(ren_uop.dst_rtype === RT_X  , Str("-"),
            Mux(ren_uop.dst_rtype === RT_FLT, Str("f"),
              Mux(ren_uop.dst_rtype === RT_PAS, Str("C"), Str("?"))))),
        ren_uop.prs1,
        BoolToChar(rename_stage.io.ren2_uops(w).prs1_busy, 'B', 'R'),
        Mux(ren_uop.lrs1_rtype    === RT_FIX, Str("X"),
          Mux(ren_uop.lrs1_rtype === RT_X  , Str("-"),
            Mux(ren_uop.lrs1_rtype === RT_FLT, Str("f"),
              Mux(ren_uop.lrs1_rtype === RT_PAS, Str("C"), Str("?"))))),
        ren_uop.prs2,
        BoolToChar(rename_stage.io.ren2_uops(w).prs2_busy, 'B', 'R'),
        Mux(ren_uop.lrs2_rtype    === RT_FIX, Str("X"),
          Mux(ren_uop.lrs2_rtype === RT_X  , Str("-"),
            Mux(ren_uop.lrs2_rtype === RT_FLT, Str("f"),
              Mux(ren_uop.lrs2_rtype === RT_PAS, Str("C"), Str("?"))))),
        ren_uop.prs3,
        BoolToChar(rename_stage.io.ren2_uops(w).prs3_busy, 'B', 'R'),
        BoolToChar(ren_uop.frs3_en, 'f', '-'))
    }

    if (DEBUG_PRINTF_ROB) {
      val robTypeStrs = RobTypeToChars(rob.io.debug.state)
      printf("ROB:\n")
      printf("    (State:%c%c%c Rdy:%c LAQFull:%c STQFull:%c Flush:%c BMskFull:%c) BMsk:0x%x Mode:%c\n",
         robTypeStrs(0),
         robTypeStrs(1),
         robTypeStrs(2),
         BoolToChar(           rob.io.ready, '_', '!'),
         BoolToChar(          io.lsu.ldq_full(0), 'L'),
         BoolToChar(          io.lsu.stq_full(0), 'S'),
         BoolToChar(          rob.io.flush.valid, 'F'),
         BoolToChar(branch_mask_full.reduce(_|_), 'B'),
         dec_brmask_logic.io.debug.branch_mask,
         Mux(csr.io.status.prv === (PRV.M).U, Str("M"),
           Mux(csr.io.status.prv === (PRV.U).U, Str("U"),
             Mux(csr.io.status.prv === (PRV.S).U, Str("S"), Str("?")))))
    }

    printf("Other:\n")
    printf("    Expt:(V:%c Cause:%d) Commit:%x IFreeLst:0x%x TotFree:%d IPregLst:0x%x TotPreg:%d\n",
      BoolToChar(rob.io.com_xcpt.valid, 'E'),
      rob.io.com_xcpt.bits.cause,
      rob.io.commit.valids.asUInt,
      rename_stage.io.debug.freelist,
      PopCount(rename_stage.io.debug.freelist),
      rename_stage.io.debug.isprlist,
      PopCount(rename_stage.io.debug.isprlist))
    if (usingFPU) {
      printf("    FFreeList:0x%x TotFree:%d FPrefLst:0x%x TotPreg:%d\n",
        fp_rename_stage.io.debug.freelist,
        PopCount(fp_rename_stage.io.debug.freelist),
        fp_rename_stage.io.debug.isprlist,
        PopCount(fp_rename_stage.io.debug.isprlist))
    }

    // branch unit
    printf("Branch Unit:\n")
    printf("    V:%c Mispred:%c T/NT:%c NPC:(V:%c PC:0x%x)\n",
      BoolToChar(br_unit.brinfo.valid, 'V'),
      BoolToChar(br_unit.brinfo.mispredict, 'M'),
      BoolToChar(br_unit.brinfo.taken, 'T', 'N'),
      BoolToChar(exe_units(brunit_idx).io.get_ftq_pc.next_val, 'V'),
      exe_units(brunit_idx).io.get_ftq_pc.next_pc(19,0))

    for (x <- 0 until whitespace) {
      printf("|\n")
    }
  } // End DEBUG_PRINTF


  if (COMMIT_LOG_PRINTF) {
    var new_commit_cnt = 0.U
    for (w <- 0 until coreWidth) {
      val priv = RegNext(csr.io.status.prv) // erets change the privilege. Get the old one

      // To allow for diffs against spike :/
      def printf_inst(uop: MicroOp) = {
        when (uop.is_rvc) {
          printf("(0x%x)", uop.debug_inst(15,0))
        } .otherwise {
          printf("(0x%x)", uop.debug_inst)
        }
      }

      when (rob.io.commit.valids(w)) {
        printf("%d 0x%x ",
          priv,
          Sext(rob.io.commit.uops(w).debug_pc(vaddrBits-1,0), xLen))
        printf_inst(rob.io.commit.uops(w))
        when (rob.io.commit.uops(w).dst_rtype === RT_FIX && rob.io.commit.uops(w).ldst =/= 0.U) {
          printf(" x%d 0x%x\n",
            rob.io.commit.uops(w).ldst,
            rob.io.commit.uops(w).debug_wdata)
        } .elsewhen (rob.io.commit.uops(w).dst_rtype === RT_FLT) {
          printf(" f%d 0x%x\n",
            rob.io.commit.uops(w).ldst,
            rob.io.commit.uops(w).debug_wdata)
        } .otherwise {
          printf("\n")
        }
      }
    }
  }

  // TODO: Does anyone want this debugging functionality?
  val coreMonitorBundle = Wire(new CoreMonitorBundle(xLen))
  coreMonitorBundle.clock  := clock
  coreMonitorBundle.reset  := reset
  coreMonitorBundle.hartid := DontCare
  coreMonitorBundle.timer  := DontCare
  coreMonitorBundle.valid  := DontCare
  coreMonitorBundle.pc     := DontCare
  coreMonitorBundle.wrdst  := DontCare
  coreMonitorBundle.wrdata := DontCare
  coreMonitorBundle.wren   := DontCare
  coreMonitorBundle.rd0src := DontCare
  coreMonitorBundle.rd0val := DontCare
  coreMonitorBundle.rd1src := DontCare
  coreMonitorBundle.rd1val := DontCare
  coreMonitorBundle.inst   := DontCare

  //-------------------------------------------------------------
  //-------------------------------------------------------------
  // Pipeview Visualization

  if (O3PIPEVIEW_PRINTF) {
    println("   O3Pipeview Visualization Enabled\n")

    // did we already print out the instruction sitting at the front of the fetchbuffer/decode stage?
    val dec_printed_mask = RegInit(0.U(coreWidth.W))

    for (w <- 0 until coreWidth) {
      when (dec_valids(w) && !dec_printed_mask(w)) {
        printf("%d; O3PipeView:decode:%d\n", dec_uops(w).debug_events.fetch_seq, debug_tsc_reg)
      }
      // Rename begins when uop leaves fetch buffer (Dec+Ren1 are in same stage).
      when (dec_fire(w)) {
        printf("%d; O3PipeView:rename: %d\n", dec_uops(w).debug_events.fetch_seq, debug_tsc_reg)
      }
      when (dispatcher.io.ren_uops(w).valid) {
        printf("%d; O3PipeView:dispatch: %d\n", dispatcher.io.ren_uops(w).bits.debug_events.fetch_seq, debug_tsc_reg)
      }

      when (dec_ready || flush_ifu) {
        dec_printed_mask := 0.U
      } .otherwise {
        dec_printed_mask := dec_valids.asUInt | dec_printed_mask
      }
    }

    for (i <- 0 until coreWidth) {
      when (rob.io.commit.valids(i)) {
        printf("%d; O3PipeView:retire:%d:store: 0\n",
          rob.io.commit.uops(i).debug_events.fetch_seq,
          debug_tsc_reg)
      }
    }
  }

  //-------------------------------------------------------------
  //-------------------------------------------------------------
  // Page Table Walker

  io.ptw.ptbr       := csr.io.ptbr
  io.ptw.status     := csr.io.status
  io.ptw.pmp        := csr.io.pmp
  io.ptw.sfence     := io.ifu.sfence

  //-------------------------------------------------------------
  //-------------------------------------------------------------

  io.rocc := DontCare
  io.rocc.exception := csr.io.exception && csr.io.status.xs.orR
  if (usingRoCC) {
    exe_units.rocc_unit.io.rocc.rocc         <> io.rocc
    exe_units.rocc_unit.io.rocc.dis_uops     := dis_uops
    exe_units.rocc_unit.io.rocc.rob_head_idx := rob.io.rob_head_idx
    exe_units.rocc_unit.io.rocc.rob_pnr_idx  := rob.io.rob_pnr_idx
    exe_units.rocc_unit.io.com_exception     := rob.io.flush.valid
    exe_units.rocc_unit.io.status            := csr.io.status

    for (w <- 0 until coreWidth) {
       exe_units.rocc_unit.io.rocc.dis_rocc_vals(w) := (
         dis_fire(w) &&
         dis_uops(w).uopc === uopROCC)
    }
  }

  //io.trace := csr.io.trace unused
  if (p(BoomTilesKey)(0).trace) {
    for (w <- 0 until coreWidth) {
      io.trace(w).valid      := rob.io.commit.valids(w)
      io.trace(w).iaddr      := Sext(rob.io.commit.uops(w).debug_pc(vaddrBits-1,0), xLen)
      io.trace(w).insn       := rob.io.commit.uops(w).debug_inst
      // I'm uncertain the commit signals from the ROB match these CSR exception signals
      io.trace(w).priv       := csr.io.status.prv
      io.trace(w).exception  := csr.io.exception
      io.trace(w).interrupt  := csr.io.interrupt
      io.trace(w).cause      := Mux(csr.io.interrupt, csr.io.interrupt_cause, csr.io.cause)
      io.trace(w).tval       := csr.io.tval
    }
    dontTouch(io.trace)
  } else {
    io.trace := DontCare
    io.trace map (t => t.valid := false.B)
  }
}<|MERGE_RESOLUTION|>--- conflicted
+++ resolved
@@ -95,13 +95,8 @@
   val numFastWakeupPorts      = exe_units.count(_.bypassable)
   val numAlwaysBypassable     = exe_units.count(_.alwaysBypassable)
 
-<<<<<<< HEAD
-  val numIntIssueWakeupPorts  = numIrfWritePorts + memWidth + numFastWakeupPorts - numAlwaysBypassable // + memWidth for ll_wb
-  val numIntRenameWakeupPorts = if (enableFastWakeupsToRename) numIntIssueWakeupPorts else numIrfWritePorts + 1
-=======
   val numIntIssueWakeupPorts  = numIrfWritePorts + numFastWakeupPorts - numAlwaysBypassable // + memWidth for ll_wb
   val numIntRenameWakeupPorts = numIntIssueWakeupPorts
->>>>>>> 7b569f86
   val numFpWakeupPorts        = if (usingFPU) fp_pipeline.io.wakeups.length else 0
 
   val decode_units     = for (w <- 0 until decodeWidth) yield { val d = Module(new DecodeUnit); d }
@@ -119,30 +114,12 @@
   val issue_units      = Seq(mem_iss_unit, int_iss_unit)
   val dispatcher       = Module(new BasicDispatcher)
 
-<<<<<<< HEAD
-  val iregfile         = if (enableCustomRf) {
-                           Module(new RegisterFileSeqCustomArray(
-                             numIntPhysRegs,
-                             numIrfReadPorts,
-                             numIrfWritePorts + memWidth, // + memWidth for ll writebacks
-                             xLen,
-                             Seq.fill(memWidth) {true} ++ exe_units.bypassable_write_port_mask)) // bypassable ll_wb
-                         } else {
-                           Module(new RegisterFileSynthesizable(
-                             numIntPhysRegs,
-                             numIrfReadPorts,
-                             numIrfWritePorts + memWidth, // + memWidth for ll writebacks
-                             xLen,
-                             Seq.fill(memWidth) {true} ++ exe_units.bypassable_write_port_mask)) // bypassable ll_wb
-                         }
-=======
   val iregfile         = Module(new RegisterFileSynthesizable(
                              numIntPhysRegs,
                              numIrfReadPorts,
                              numIrfWritePorts,
                              xLen,
                              Seq.fill(memWidth) {true} ++ exe_units.bypassable_write_port_mask)) // bypassable ll_wb
->>>>>>> 7b569f86
 
   // wb arbiter for the 0th ll writeback
   // TODO: should this be a multi-arb?
@@ -157,11 +134,7 @@
                            exe_units.numTotalBypassPorts,
                            xLen))
   val rob              = Module(new Rob(
-<<<<<<< HEAD
-                           numIrfWritePorts + memWidth + numFpWakeupPorts, // +memWidth for ll writebacks
-=======
                            numIrfWritePorts + numFpWakeupPorts, // +memWidth for ll writebacks
->>>>>>> 7b569f86
                            numFpWakeupPorts))
   // Used to wakeup registers in rename and issue. ROB needs to listen to something else.
   val int_iss_wakeups  = Wire(Vec(numIntIssueWakeupPorts, Valid(new ExeUnitResp(xLen))))
@@ -769,16 +742,6 @@
       }
 
       if (exe_unit.hasMem) {
-<<<<<<< HEAD
-        iss_valids(iss_idx) := issue_units.mem_iq.io.iss_valids(mem_iss_cnt)
-        iss_uops(iss_idx)   := issue_units.mem_iq.io.iss_uops(mem_iss_cnt)
-        issue_units.mem_iq.io.fu_types(mem_iss_cnt) := fu_types
-        mem_iss_cnt += 1
-      } else {
-        iss_valids(iss_idx) := issue_units.int_iq.io.iss_valids(int_iss_cnt)
-        iss_uops(iss_idx)   := issue_units.int_iq.io.iss_uops(int_iss_cnt)
-        issue_units.int_iq.io.fu_types(int_iss_cnt) := fu_types
-=======
         iss_valids(iss_idx) := mem_iss_unit.io.iss_valids(mem_iss_cnt)
         iss_uops(iss_idx)   := mem_iss_unit.io.iss_uops(mem_iss_cnt)
         mem_iss_unit.io.fu_types(mem_iss_cnt) := fu_types
@@ -787,7 +750,6 @@
         iss_valids(iss_idx) := int_iss_unit.io.iss_valids(int_iss_cnt)
         iss_uops(iss_idx)   := int_iss_unit.io.iss_uops(int_iss_cnt)
         int_iss_unit.io.fu_types(int_iss_cnt) := fu_types
->>>>>>> 7b569f86
         int_iss_cnt += 1
       }
       iss_idx += 1
@@ -800,14 +762,7 @@
   issue_units.map(_.io.flush_pipeline := rob.io.flush.valid)
 
   // Load-hit Misspeculations
-<<<<<<< HEAD
-  require (issue_units.count(_.iqType == IQT_MEM.litValue) == 1 || usingUnifiedMemIntIQs)
-  val mem_iq = issue_units.mem_iq
-
-  require (mem_iq.issueWidth <= 2)
-=======
   require (mem_iss_unit.issueWidth <= 2)
->>>>>>> 7b569f86
   issue_units.map(_.io.ld_miss := io.lsu.ld_miss)
 
   mem_units.map(u => u.io.com_exception := rob.io.flush.valid)
@@ -1091,11 +1046,7 @@
     }
   }
 
-<<<<<<< HEAD
-  require(cnt == numIrfWritePorts + memWidth)
-=======
   require(cnt == numIrfWritePorts)
->>>>>>> 7b569f86
   if (usingFPU) {
     for ((wdata, wakeup) <- fp_pipeline.io.debug_wb_wdata zip fp_pipeline.io.wakeups) {
       rob.io.wb_resps(cnt) <> wakeup
