--- conflicted
+++ resolved
@@ -76,7 +76,6 @@
    // Meanwhile, the FP pipeline holds the FP issue window, FP regfile, and FP arithmetic units.
    var fp_pipeline: FpPipeline = null
    if (usingFPU) fp_pipeline = Module(new FpPipeline())
-   val num_fp_wakeup_ports = if (usingFPU) fp_pipeline.io.wakeups.length else 0
 
    //TODO_vec Parametrize this, add usingVec
    var vec_pipeline: VecPipeline = null
@@ -88,16 +87,12 @@
    val num_wakeup_ports = num_irf_write_ports + num_fast_wakeup_ports
    val decode_units     = for (w <- 0 until decodeWidth) yield { val d = Module(new DecodeUnit); d }
    val dec_brmask_logic = Module(new BranchMaskGenerationLogic(decodeWidth))
-<<<<<<< HEAD
 
 
    val rename_stage     = Module(new RenameStage(decodeWidth, num_wakeup_ports,
                                                  if (usingFPU) fp_pipeline.io.wakeups.length else 1,
                                                  if (usingVec) vec_pipeline.io.wakeups.length else 1))
                        // HACK here, set to 1 so we can still generate the freelists, but don't connect their outputs
-=======
-   val rename_stage     = Module(new RenameStage(decodeWidth, num_wakeup_ports, num_fp_wakeup_ports))
->>>>>>> ae64af01
    val issue_units      = new boom.exu.IssueUnits(num_wakeup_ports)
    val iregfile         = if (regreadLatency == 1 && enableCustomRf) {
                               Module(new RegisterFileSeqCustomArray(numIntPhysRegs,
@@ -130,13 +125,8 @@
    val rob              = Module(new Rob(
                                  decodeWidth,
                                  NUM_ROB_ENTRIES,
-<<<<<<< HEAD
                                  num_irf_write_ports + external_wakeups,
                                  exe_units.num_fpu_ports + external_wakeups))
-=======
-                                 num_irf_write_ports + num_fp_wakeup_ports,
-                                 exe_units.num_fpu_ports + num_fp_wakeup_ports))
->>>>>>> ae64af01
    // Used to wakeup registers in rename and issue. ROB needs to listen to something else.
    val int_wakeups      = Wire(Vec(num_wakeup_ports, Valid(new ExeUnitResp(xLen))))
 
@@ -490,15 +480,9 @@
    //-------------------------------------------------------------
 
    // TODO for now, assume worst-case all instructions will dispatch towards one issue unit.
-<<<<<<< HEAD
    val fp_dis_readys  = if (usingFPU) fp_pipeline.io.dis_readys.asUInt else ~UInt(0, width=DISPATCH_WIDTH)
    val vec_dis_readys = if (usingVec) vec_pipeline.io.dis_readys.asUInt else ~UInt(0, width=DISPATCH_WIDTH)
    val dis_readys     = issue_units.map(_.io.dis_readys.asUInt).reduce(_&_) & fp_dis_readys & vec_dis_readys
-=======
-   var dis_readys = issue_units.map(_.io.dis_readys.asUInt).reduce(_&_)
-   if (usingFPU) dis_readys = dis_readys & fp_pipeline.io.dis_readys.asUInt
-
->>>>>>> ae64af01
    rename_stage.io.dis_inst_can_proceed := dis_readys.toBools
 
    rename_stage.io.kill     := io.ifu.clear_fetchbuffer // mispredict or flush
@@ -574,20 +558,12 @@
          !(lsu.io.load_miss && (intport.bits.uop.iw_p1_poisoned || intport.bits.uop.iw_p2_poisoned))
       renport.bits := intport.bits
    }
-<<<<<<< HEAD
 
    if (usingFPU)
    for ((renport, fpport) <- rename_stage.io.fp_wakeups zip fp_pipeline.io.wakeups)
    {
       renport <> fpport
    }
-=======
-   if (usingFPU)
-      for ((renport, fpport) <- rename_stage.io.fp_wakeups zip fp_pipeline.io.wakeups)
-      {
-         renport <> fpport
-      }
->>>>>>> ae64af01
 
    if (usingVec)
    for ((renport, vecport) <- rename_stage.io.vec_wakeups zip vec_pipeline.io.wakeups)
@@ -677,7 +653,6 @@
       fp_pipeline.io.dis_valids <> dis_valids
       fp_pipeline.io.dis_uops <> dis_uops
    }
-<<<<<<< HEAD
 
    if (usingVec) {
       vec_pipeline.io.dis_valids <> dis_valids
@@ -689,15 +664,6 @@
    // optimization can remove the signals).
 
    if (usingFPU) {
-=======
-   if (usingFPU) {
-      fp_pipeline.io.dis_valids <> dis_valids
-      fp_pipeline.io.dis_uops <> dis_uops
-      // Manually specify unused signals so they don't show up in the
-      // FpPipeline's I/O field. This is only necessary if the FpPipeline
-      // is the top module being synthesized (otherwise cross-module
-      // optimization can remove the signals).
->>>>>>> ae64af01
       for (uop <- fp_pipeline.io.dis_uops)
       {
          uop.exc_cause := DontCare
@@ -881,7 +847,6 @@
 
    exe_units.map(_.io.fcsr_rm := csr.io.fcsr_rm)
 
-<<<<<<< HEAD
    if (usingFPU) {
       fp_pipeline.io.fcsr_rm := csr.io.fcsr_rm
       fp_pipeline.io.vl := csr.io.vecstatus.vl
@@ -893,10 +858,6 @@
       vec_pipeline.io.lsu_stq_head := lsu.io.stq_head
       vec_pipeline.io.fromfp <> fp_pipeline.io.tovec
    }
-=======
-   if (usingFPU)
-      fp_pipeline.io.fcsr_rm := csr.io.fcsr_rm
->>>>>>> ae64af01
 
    csr.io.hartid := io.hartid
    csr.io.interrupts := io.interrupts
@@ -964,20 +925,6 @@
    if (usingVec) {
       vec_pipeline.io.brinfo := br_unit.brinfo
    }
-<<<<<<< HEAD
-=======
-   if (usingFPU) {
-      fp_pipeline.io.fromint := iregister_read.io.exe_reqs(ifpu_idx)
-      fp_pipeline.io.fromint.valid :=
-         iregister_read.io.exe_reqs(ifpu_idx).valid &&
-         iregister_read.io.exe_reqs(ifpu_idx).bits.uop.fu_code === FUConstants.FU_I2F
-      assert (fp_pipeline.io.fromint.ready,
-         "[core] we don't support back-pressure against IFPU. Redesign if you hit this.")
-
-      fp_pipeline.io.brinfo := br_unit.brinfo
-   }
-
->>>>>>> ae64af01
    //-------------------------------------------------------------
    //-------------------------------------------------------------
    // **** Load/Store Unit ****
@@ -1022,13 +969,8 @@
    lsu.io.dmem_is_ordered:= dc_shim.io.core.ordered
    lsu.io.release := io.release
 
-<<<<<<< HEAD
    if (usingFPU) lsu.io.fp_stdata <> fp_pipeline.io.tosdq
    if (usingVec) lsu.io.vec_stdata <> vec_pipeline.io.tosdq
-=======
-   if (usingFPU)
-      lsu.io.fp_stdata <> fp_pipeline.io.tosdq
->>>>>>> ae64af01
 
    lsu.io.vl := csr.io.vecstatus.vl
 
@@ -1091,7 +1033,6 @@
                fp_pipeline.io.ll_wport.bits.uop  := wbresp.bits.uop
                fp_pipeline.io.ll_wport.bits.data := wbdata
                fp_pipeline.io.ll_wport.bits.fflags.valid := Bool(false)
-<<<<<<< HEAD
                assert (fp_pipeline.io.ll_wport.ready, "[core] LL port should always be ready in fp regfile")
             }
 
@@ -1101,9 +1042,6 @@
                vec_pipeline.io.ll_wport.bits.data := wbdata
                vec_pipeline.io.ll_wport.bits.mask := wbresp.bits.mask
                assert (vec_pipeline.io.ll_wport.ready, "[core] LL port should always be ready in vec regfile")
-=======
-               assert (fp_pipeline.io.ll_wport.ready, "[core] LL port should always be ready.")
->>>>>>> ae64af01
             }
          }
          else
@@ -1138,17 +1076,11 @@
    ll_wbarb.io.in(0).valid := mem_resp.valid && mem_resp.bits.uop.ctrl.rf_wen && mem_resp.bits.uop.dst_rtype === RT_FIX
    ll_wbarb.io.in(0).bits  := mem_resp.bits
    assert (ll_wbarb.io.in(0).ready) // never backpressure the memory unit.
-<<<<<<< HEAD
 
    if (usingFPU) ll_wbarb.io.in(1) <> fp_pipeline.io.toint  // Queue is in execution unit
    if (usingVec) ll_wbarb.io.in(2) <> vec_pipeline.io.toint // Queue is in vecpipeline
    iregfile.io.write_ports(llidx) <> WritePort(ll_wbarb.io.out, IPREG_SZ, xLen, false, numVecPhysRegs)
 
-=======
-   if (usingFPU)
-      ll_wbarb.io.in(1) <> fp_pipeline.io.toint
-   iregfile.io.write_ports(llidx) <> WritePort(ll_wbarb.io.out, IPREG_SZ, xLen)
->>>>>>> ae64af01
 
 
    if (usingVec) vec_pipeline.io.fromfp <> fp_pipeline.io.tovec
@@ -1251,7 +1183,6 @@
          assert (!(wakeup.valid && !wakeup.bits.uop.fp_val),
             "[core] FP wakeup does not involve an FP instruction.")
       }
-<<<<<<< HEAD
    }
 
    if (usingVec) {
@@ -1268,8 +1199,6 @@
          assert (!(wakeup.valid && !wakeup.bits.uop.vec_val && wakeup.bits.uop.uopc =/= uopVLD),
             "[core] VEC_wakeup does not involve a VEC instruction.");
       }
-=======
->>>>>>> ae64af01
    }
    assert (cnt == rob.num_wakeup_ports)
 
@@ -1302,12 +1231,7 @@
    //-------------------------------------------------------------
    // flush on exceptions, miniexeptions, and after some special instructions
 
-<<<<<<< HEAD
    if (usingFPU) fp_pipeline.io.flush_pipeline := rob.io.flush.valid
-=======
-   if (usingFPU)
-      fp_pipeline.io.flush_pipeline := rob.io.flush.valid
->>>>>>> ae64af01
    for (w <- 0 until exe_units.length)
    {
       exe_units(w).io.req.bits.kill := rob.io.flush.valid
@@ -1327,13 +1251,8 @@
    when (rob.io.commit.valids.asUInt.orR || csr.io.csr_stall || reset.toBool) { idle_cycles := 0.U }
    assert (!(idle_cycles.value(13)), "Pipeline has hung.")
 
-<<<<<<< HEAD
    if (usingFPU) fp_pipeline.io.debug_tsc_reg := debug_tsc_reg
    if (usingVec) vec_pipeline.io.debug_tsc_reg := debug_tsc_reg
-=======
-   if (usingFPU)
-   fp_pipeline.io.debug_tsc_reg := debug_tsc_reg
->>>>>>> ae64af01
 
    //-------------------------------------------------------------
    // Uarch Hardware Performance Events (HPEs)
