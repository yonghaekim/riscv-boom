//******************************************************************************
// Copyright (c) 2015 - 2018, The Regents of the University of California (Regents).
// All Rights Reserved. See LICENSE and LICENSE.SiFive for license details.
//------------------------------------------------------------------------------

//------------------------------------------------------------------------------
//------------------------------------------------------------------------------
// Floating Point Datapath Pipeline
//------------------------------------------------------------------------------
//------------------------------------------------------------------------------

package boom.exu

import chisel3._
import chisel3.util._

import freechips.rocketchip.config.{Parameters}
import freechips.rocketchip.rocket
import freechips.rocketchip.tile

import boom.common._
import boom.util._

/**
 * Top level datapath that wraps the floating point issue window, regfile, and arithmetic units.
 */
class FpPipeline(implicit p: Parameters) extends BoomModule with tile.HasFPUParameters
{
  val fpIssueParams = issueParams.find(_.iqType == IQ_FP).get
  val dispatchWidth = fpIssueParams.dispatchWidth
  val numLlPorts = lsuWidth
  val numWakeupPorts = fpIssueParams.issueWidth + numLlPorts
  val fpPregSz = log2Ceil(numFpPhysRegs)

  val io = IO(new Bundle {
    val brupdate         = Input(new BrUpdateInfo())
    val flush_pipeline   = Input(Bool())
    val fcsr_rm          = Input(UInt(width=freechips.rocketchip.tile.FPConstants.RM_SZ.W))
    val status           = Input(new freechips.rocketchip.rocket.MStatus())

    val dis_uops         = Vec(dispatchWidth, Flipped(Decoupled(new MicroOp)))

    // +1 for recoding.
    val ll_wports        = Flipped(Vec(lsuWidth, Valid(new ExeUnitResp(fLen+1))))// from memory unit
    val from_int         = Flipped(Decoupled(new ExeUnitResp(fLen+1)))// from integer RF
    val dgen             = Valid(new MemGen)           // to Load/Store Unit
    val to_int           = Decoupled(new ExeUnitResp(xLen))           // to integer RF

    val wakeups          = Vec(numWakeupPorts, Valid(new Wakeup))
    val wb               = Vec(numWakeupPorts, Valid(new ExeUnitResp(fLen+1)))

    val debug_tsc_reg    = Input(UInt(width=xLen.W))
  })

  //**********************************
  // construct all of the modules

  val exe_units: Seq[FPExeUnit] = (0 until fpWidth) map { w =>
    Module(new FPExeUnit(
      hasFDiv = usingFDivSqrt && (w==fpWidth-1),
      hasFpiu = (w==fpWidth-1)
    )).suggestName(s"fp_exe_unit_${w}")
  }
  require (numFrfReadPorts >= 3)
  val numFrfLogicalReadPorts = fpWidth * 3
  val numFrfWritePorts = fpWidth + lsuWidth

  val issue_unit     = IssueUnit(fpIssueParams, numWakeupPorts, false, false)
  issue_unit.suggestName("fp_issue_unit")
  val fregfileBankedWriteArray = Seq.fill(numFrfWritePorts) { None }
  val fregfile       = Module(new BankedRF(
    UInt((fLen+1).W),
    numFrfBanks,
    numFrfLogicalReadPorts,
    numFpPhysRegs,
    numFrfLogicalReadPorts,
    numFrfReadPorts,
    numFrfWritePorts,
    fregfileBankedWriteArray,
    "Floating Point"
  ))
  val fp_bypasses = Wire(Vec(fpWidth, Valid(new ExeUnitResp(xLen+1))))
  val fp_wakeups = Wire(Vec(numWakeupPorts, Valid(new Wakeup)))
  io.wakeups := fp_wakeups

  //*************************************************************
  // Issue window logic

  val iss_uops   = issue_unit.io.iss_uops

  issue_unit.io.tsc_reg := io.debug_tsc_reg
  issue_unit.io.brupdate := io.brupdate
  issue_unit.io.flush_pipeline := io.flush_pipeline
  issue_unit.io.squash_grant := exe_units.map(_.io_squash_iss).reduce(_||_)


  //-------------------------------------------------------------
  // **** Dispatch Stage ****
  //-------------------------------------------------------------

  // Input (Dispatch)
  for (w <- 0 until dispatchWidth) {
    issue_unit.io.dis_uops(w) <> io.dis_uops(w)
  }

  //-------------------------------------------------------------
  // **** Issue Stage ****
  //-------------------------------------------------------------

  // Output (Issue)
  for (i <- 0 until issue_unit.issueWidth) {

    var fu_types = exe_units(i).io_ready_fu_types
    issue_unit.io.fu_types(i) := fu_types

  }

  // Wakeup
  issue_unit.io.wakeup_ports := fp_wakeups

  issue_unit.io.pred_wakeup_port.valid := false.B
  issue_unit.io.pred_wakeup_port.bits := DontCare
  issue_unit.io.child_rebusys := 0.U

  issue_unit.io.iss_uops zip exe_units map { case (i, u) => u.io_iss_uop := i }

  //-------------------------------------------------------------
  // **** Register Arbitrate Stage ****
  //-------------------------------------------------------------

  var rd_idx = 0
  for (unit <- exe_units) {
    for (i <- 0 until 3) {
      fregfile.io.arb_read_reqs(rd_idx) <> unit.io_arb_frf_reqs(i)
      rd_idx += 1
    }
  }
  require(rd_idx == numFrfLogicalReadPorts)

  //-------------------------------------------------------------
  // **** Register Read Stage ****
  //-------------------------------------------------------------

  rd_idx = 0
  for (unit <- exe_units) {
    unit.io_rrd_frf_bypasses := fp_bypasses
    for (i <- 0 until 3) {
      unit.io_rrd_frf_resps(i) := fregfile.io.rrd_read_resps(rd_idx)
      rd_idx += 1
    }
  }
  require(rd_idx == numFrfLogicalReadPorts)


  //-------------------------------------------------------------
  // **** Execute Stage ****
  //-------------------------------------------------------------

  exe_units.map(_.io_brupdate := io.brupdate)



  //-------------------------------------------------------------
  // **** Writeback Stage ****
  //-------------------------------------------------------------

  val ll_wbarb = Module(new Arbiter(new ExeUnitResp(fLen+1), 1 + // mem
                                                             1 + // fromint
                                                             1   // fdiv
  ))


  // Hookup load writeback -- and recode FP values.
  ll_wbarb.io.in(0).valid := RegNext(io.ll_wports(0).valid &&
    !IsKilledByBranch(io.brupdate, io.flush_pipeline, io.ll_wports(0).bits))
  ll_wbarb.io.in(0).bits  := RegNext(UpdateBrMask(io.brupdate, io.ll_wports(0).bits))
  ll_wbarb.io.in(0).bits.data := recode(RegNext(io.ll_wports(0).bits.data),
                                        RegNext(io.ll_wports(0).bits.uop.mem_size =/= 2.U))

  val ifpu_resp = io.from_int
  ll_wbarb.io.in(1) <> ifpu_resp

  ll_wbarb.io.in(2) <> exe_units.find(_.hasFDiv).get.io_fdiv_resp.get


  // Cut up critical path by delaying the write by a cycle.
  // Wakeup signal is sent on cycle S0, write is now delayed until end of S1,
  // but Issue happens on S1 and RegRead doesn't happen until S2 so we're safe.
  fregfile.io.write_ports(0).valid := ll_wbarb.io.out.valid && ll_wbarb.io.out.bits.uop.dst_rtype === RT_FLT
  fregfile.io.write_ports(0).bits.addr := ll_wbarb.io.out.bits.uop.pdst
  fregfile.io.write_ports(0).bits.data := ll_wbarb.io.out.bits.data

  assert (ll_wbarb.io.in(0).ready) // never backpressure the memory unit.
  when (ifpu_resp.valid) { assert (ifpu_resp.bits.uop.dst_rtype === RT_FLT) }

  var w_cnt = 1
  for (i <- 1 until lsuWidth) {
    fregfile.io.write_ports(w_cnt).valid := RegNext(io.ll_wports(i).valid)
    fregfile.io.write_ports(w_cnt).bits.addr := RegNext(io.ll_wports(i).bits.uop.pdst)
    fregfile.io.write_ports(w_cnt).bits.data := recode(RegNext(io.ll_wports(i).bits.data),
                                                       RegNext(io.ll_wports(i).bits.uop.mem_size =/= 2.U))
    w_cnt += 1
  }
  for (eu <- exe_units) {
    fregfile.io.write_ports(w_cnt).valid     := eu.io_fpu_resp.valid && eu.io_fpu_resp.bits.uop.dst_rtype === RT_FLT
    fregfile.io.write_ports(w_cnt).bits.addr := eu.io_fpu_resp.bits.uop.pdst
    fregfile.io.write_ports(w_cnt).bits.data := eu.io_fpu_resp.bits.data
    w_cnt += 1
  }
  for (w <- 0 until fpWidth) {
    fp_bypasses(w).valid := exe_units(w).io_fpu_resp.valid && exe_units(w).io_fpu_resp.bits.uop.dst_rtype === RT_FLT
    fp_bypasses(w).bits  := exe_units(w).io_fpu_resp.bits
  }


  require (w_cnt == fregfile.io.write_ports.length)

<<<<<<< HEAD
  val fpiu_unit = exe_units.find(_.hasFpiu).get
  io.to_int <> fpiu_unit.io_fpiu_resp.get
  io.dgen   := fpiu_unit.io_dgen.get

=======
  val fpiu_unit = exe_units.fpiu_unit
  val fpiu_is_sdq = fpiu_unit.io.ll_iresp.bits.uop.uopc === uopSTA
  io.to_int.valid := fpiu_unit.io.ll_iresp.fire && !fpiu_is_sdq
  io.to_sdq.valid := fpiu_unit.io.ll_iresp.fire &&  fpiu_is_sdq
  io.to_int.bits  := fpiu_unit.io.ll_iresp.bits
  io.to_sdq.bits  := fpiu_unit.io.ll_iresp.bits
  fpiu_unit.io.ll_iresp.ready := io.to_sdq.ready && io.to_int.ready
>>>>>>> 6b7e26e6

  //-------------------------------------------------------------
  //-------------------------------------------------------------
  // **** Commit Stage ****
  //-------------------------------------------------------------
  //-------------------------------------------------------------

  var idx = 0
  for (w <- 0 until fpWidth) {
    fp_wakeups(idx)  := exe_units(w).io_wakeup
    io.wb(idx) := exe_units(w).io_fpu_resp
    idx += 1
  }


  fp_wakeups(idx).valid    := ll_wbarb.io.out.valid
  fp_wakeups(idx).bits.uop := ll_wbarb.io.out.bits.uop
  fp_wakeups(idx).bits.speculative_mask := 0.U
  fp_wakeups(idx).bits.bypassable := false.B
  fp_wakeups(idx).bits.rebusy := false.B

  io.wb(idx) := ll_wbarb.io.out
  ll_wbarb.io.out.ready := true.B
  idx += 1

  for (i <- 1 until lsuWidth) {
    val wb = RegNext(UpdateBrMask(io.brupdate, io.flush_pipeline, io.ll_wports(i)))
    fp_wakeups(idx).valid := wb.valid && wb.bits.uop.dst_rtype === RT_FLT
    fp_wakeups(idx).bits.uop := wb.bits.uop
    fp_wakeups(idx).bits.speculative_mask := 0.U
    fp_wakeups(idx).bits.bypassable := false.B
    fp_wakeups(idx).bits.rebusy := false.B


    io.wb(idx) := wb
    io.wb(idx).bits.data := recode(
      RegNext(io.ll_wports(i).bits.data),
      RegNext(io.ll_wports(i).bits.uop.mem_size =/= 2.U)
    )
    idx += 1
  }
  require (idx == numWakeupPorts)
  exe_units.map(_.io_fcsr_rm := io.fcsr_rm)
  exe_units.map(_.io_status := io.status)

  //-------------------------------------------------------------
  // **** Flush Pipeline ****
  //-------------------------------------------------------------
  // flush on exceptions, miniexeptions, and after some special instructions

  for (w <- 0 until exe_units.length) {
    exe_units(w).io_kill := io.flush_pipeline
  }

  override def toString: String =
    (BoomCoreStringPrefix("===FP Pipeline===") + "\n"
    + exe_units.map(_.toString).mkString("\n") + "\n"
    + fregfile.toString
    + BoomCoreStringPrefix(
      "Num Wakeup Ports      : " + numWakeupPorts))
}<|MERGE_RESOLUTION|>--- conflicted
+++ resolved
@@ -215,20 +215,9 @@
 
   require (w_cnt == fregfile.io.write_ports.length)
 
-<<<<<<< HEAD
   val fpiu_unit = exe_units.find(_.hasFpiu).get
   io.to_int <> fpiu_unit.io_fpiu_resp.get
   io.dgen   := fpiu_unit.io_dgen.get
-
-=======
-  val fpiu_unit = exe_units.fpiu_unit
-  val fpiu_is_sdq = fpiu_unit.io.ll_iresp.bits.uop.uopc === uopSTA
-  io.to_int.valid := fpiu_unit.io.ll_iresp.fire && !fpiu_is_sdq
-  io.to_sdq.valid := fpiu_unit.io.ll_iresp.fire &&  fpiu_is_sdq
-  io.to_int.bits  := fpiu_unit.io.ll_iresp.bits
-  io.to_sdq.bits  := fpiu_unit.io.ll_iresp.bits
-  fpiu_unit.io.ll_iresp.ready := io.to_sdq.ready && io.to_int.ready
->>>>>>> 6b7e26e6
 
   //-------------------------------------------------------------
   //-------------------------------------------------------------
