--- conflicted
+++ resolved
@@ -20,41 +20,6 @@
 import boom.util._
 
 /**
-<<<<<<< HEAD
- * IO bundle to interface the issue window on the enqueue side and the execution
- * pipelines on the dequeue side.
- *
- * @param issueWidth total issue width from all issue queues
- * @param numTotalReadPorts number of read ports
- * @param numTotalBypassPorts number of bypass ports out of the execution units
- * @param registerWidth size of register in bits
- */
-class RegisterReadIO(
-  val issueWidth: Int,
-  val numTotalReadPorts: Int,
-  val numTotalBypassPorts: Int,
-  val registerWidth: Int
-)(implicit p: Parameters) extends  BoomBundle
-{
-  // issued micro-ops
-  val iss_valids = Input(Vec(issueWidth, Bool()))
-  val iss_uops   = Input(Vec(issueWidth, new MicroOp()))
-
-  // interface with register file's read ports
-  val rf_read_ports = Flipped(Vec(numTotalReadPorts, new RegisterFileReadPortIO(maxPregSz, registerWidth)))
-
-  val bypass = Input(new BypassData(numTotalBypassPorts, registerWidth))
-
-  // send micro-ops to the execution pipelines
-  val exe_reqs = Vec(issueWidth, (new DecoupledIO(new FuncUnitReq(registerWidth))))
-
-  val kill   = Input(Bool())
-  val brupdate = Input(new BrUpdateInfo())
-}
-
-/**
-=======
->>>>>>> 96409013
  * Handle the register read and bypass network for the OoO backend
  * interfaces with the issue window on the enqueue side, and the execution
  * pipelines on the dequeue side.
