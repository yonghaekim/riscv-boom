--- conflicted
+++ resolved
@@ -92,12 +92,7 @@
   val rs1_data = UInt(dataWidth.W)
   val rs2_data = UInt(dataWidth.W)
   val rs3_data = UInt(dataWidth.W) // only used for FMA units
-<<<<<<< HEAD
-=======
   val pred_data = Bool()
-
-  val kill = Bool() // kill everything
->>>>>>> 96409013
 }
 
 /**
@@ -170,22 +165,13 @@
   (implicit p: Parameters) extends BoomModule
 {
   val io = IO(new Bundle {
-<<<<<<< HEAD
     val req  = Flipped(new DecoupledIO(new FuncUnitReq(dataWidth)))
     val resp = (new DecoupledIO(new FuncUnitResp(dataWidth)))
 
     val brupdate = Input(new BrUpdateInfo())
     val kill     = Input(Bool())
 
-    val bypass = Output(new BypassData(numBypassStages, dataWidth))
-=======
-    val req    = Flipped(new DecoupledIO(new FuncUnitReq(dataWidth)))
-    val resp   = (new DecoupledIO(new FuncUnitResp(dataWidth)))
-
-    val brupdate = Input(new BrUpdateInfo())
-
     val bypass = Output(Vec(numBypassStages, Valid(new ExeUnitResp(dataWidth))))
->>>>>>> 96409013
 
     // only used by the fpu unit
     val fcsr_rm = if (needsFcsr) Input(UInt(tile.FPConstants.RM_SZ.W)) else null
@@ -240,21 +226,13 @@
     val r_uops   = Reg(Vec(numStages, new MicroOp()))
 
     // handle incoming request
-<<<<<<< HEAD
     r_valids(0) := io.req.valid && !IsKilledByBranch(io.brupdate, io.req.bits.uop) && !io.kill
-=======
-    r_valids(0) := io.req.valid && !IsKilledByBranch(io.brupdate, io.req.bits.uop) && !io.req.bits.kill
->>>>>>> 96409013
     r_uops(0)   := io.req.bits.uop
     r_uops(0).br_mask := GetNewBrMask(io.brupdate, io.req.bits.uop)
 
     // handle middle of the pipeline
     for (i <- 1 until numStages) {
-<<<<<<< HEAD
       r_valids(i) := r_valids(i-1) && !IsKilledByBranch(io.brupdate, r_uops(i-1)) && !io.kill
-=======
-      r_valids(i) := r_valids(i-1) && !IsKilledByBranch(io.brupdate, r_uops(i-1)) && !io.req.bits.kill
->>>>>>> 96409013
       r_uops(i)   := r_uops(i-1)
       r_uops(i).br_mask := GetNewBrMask(io.brupdate, r_uops(i-1))
 
@@ -266,10 +244,7 @@
     // handle outgoing (branch could still kill it)
     // consumer must also check for pipeline flushes (kills)
     io.resp.valid    := r_valids(numStages-1) && !IsKilledByBranch(io.brupdate, r_uops(numStages-1))
-<<<<<<< HEAD
-=======
     io.resp.bits.predicated := false.B
->>>>>>> 96409013
     io.resp.bits.uop := r_uops(numStages-1)
     io.resp.bits.uop.br_mask := GetNewBrMask(io.brupdate, r_uops(numStages-1))
 
@@ -288,10 +263,7 @@
     // valid doesn't check kill signals, let consumer deal with it.
     // The LSU already handles it and this hurts critical path.
     io.resp.valid    := io.req.valid && !IsKilledByBranch(io.brupdate, io.req.bits.uop)
-<<<<<<< HEAD
-=======
     io.resp.bits.predicated := false.B
->>>>>>> 96409013
     io.resp.bits.uop := io.req.bits.uop
     io.resp.bits.uop.br_mask := GetNewBrMask(io.brupdate, io.req.bits.uop)
   }
@@ -353,11 +325,7 @@
   // Did I just get killed by the previous cycle's branch,
   // or by a flush pipeline?
   val killed = WireInit(false.B)
-<<<<<<< HEAD
   when (io.kill || IsKilledByBranch(io.brupdate, uop)) {
-=======
-  when (io.req.bits.kill || IsKilledByBranch(io.brupdate, uop)) {
->>>>>>> 96409013
     killed := true.B
   }
 
@@ -388,11 +356,7 @@
   // "mispredict" means that a branch has been resolved and it must be killed
   val mispredict = WireInit(false.B)
 
-<<<<<<< HEAD
-  val is_br          = io.req.valid && !killed && uop.is_br
-=======
   val is_br          = io.req.valid && !killed && uop.is_br && !uop.is_sfb
->>>>>>> 96409013
   val is_jal         = io.req.valid && !killed && uop.is_jal
   val is_jalr        = io.req.valid && !killed && uop.is_jalr
 
@@ -457,13 +421,7 @@
 
   brinfo.target_offset := target_offset
 
-
-<<<<<<< HEAD
-
-=======
->>>>>>> 96409013
   io.brinfo := brinfo
-
 
 
 // Response
@@ -683,19 +641,11 @@
 
   when (io.req.fire()) {
     // update incoming uop
-<<<<<<< HEAD
     do_kill := IsKilledByBranch(io.brupdate, io.req.bits.uop) || io.kill
     r_uop := io.req.bits.uop
     r_uop.br_mask := GetNewBrMask(io.brupdate, io.req.bits.uop)
   } .otherwise {
     do_kill := IsKilledByBranch(io.brupdate, r_uop) || io.kill
-=======
-    do_kill := IsKilledByBranch(io.brupdate, io.req.bits.uop) || io.req.bits.kill
-    r_uop := io.req.bits.uop
-    r_uop.br_mask := GetNewBrMask(io.brupdate, io.req.bits.uop)
-  } .otherwise {
-    do_kill := IsKilledByBranch(io.brupdate, r_uop) || io.req.bits.kill
->>>>>>> 96409013
     r_uop.br_mask := GetNewBrMask(io.brupdate, r_uop)
   }
 
