--- conflicted
+++ resolved
@@ -407,13 +407,8 @@
  * Create a queue that can be killed with a branch kill signal.
  * Assumption: enq.valid only high if not killed by branch (so don't check IsKilled on io.enq).
  */
-<<<<<<< HEAD
 class BranchKillableQueue[T <: boom.common.HasBoomUOP](gen: T, entries: Int, flush_fn: boom.common.MicroOp => Bool = u => true.B)
   (implicit p: freechips.rocketchip.config.Parameters)
-=======
-class BranchKillableQueue[T <: boom.common.HasBoomUOP](gen: T, entries: Int)
-  (implicit p: Parameters)
->>>>>>> 577eee7f
   extends boom.common.BoomModule()(p)
   with boom.common.HasBoomCoreParameters
 {
@@ -428,15 +423,9 @@
     val count   = Output(UInt(log2Ceil(entries).W))
   })
 
-<<<<<<< HEAD
   val ram     = Mem(entries, gen)
   val valids  = RegInit(VecInit(Seq.fill(entries) {false.B}))
   val uops    = Reg(Vec(entries, new MicroOp))
-=======
-  private val ram     = Mem(entries, gen)
-  private val valids  = RegInit(VecInit(Seq.fill(entries) {false.B}))
-  private val brmasks = Reg(Vec(entries, UInt(maxBrCount.W)))
->>>>>>> 577eee7f
 
   val enq_ptr = Counter(entries)
   val deq_ptr = Counter(entries)
