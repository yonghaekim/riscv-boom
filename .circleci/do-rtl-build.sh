#!/bin/bash

#-------------------------------------------------------------
# create the different verilator builds of BOOM
# the command is the make command string
#
# run location: circle ci docker image
# usage:
#   $1 - config string
#-------------------------------------------------------------

# turn echo on and error on earliest command
set -ex

# get shared variables
SCRIPT_DIR="$( cd "$( dirname "$0" )" && pwd )"
source $SCRIPT_DIR/defaults.sh

rm -rf $LOCAL_CHIPYARD_DIR/generators/boom/*
mv -f $LOCAL_CHECKOUT_DIR/* $LOCAL_CHIPYARD_DIR/generators/boom/

# call clean on exit
trap clean EXIT

# set stricthostkeychecking to no (must happen before rsync)
run "echo \"Ping $SERVER\""

clean

# copy over riscv/esp-tools, and chipyard to remote
run "mkdir -p $REMOTE_CHIPYARD_DIR"
copy $LOCAL_CHIPYARD_DIR/ $SERVER:$REMOTE_CHIPYARD_DIR

run "cp -r ~/.ivy2 $REMOTE_WORK_DIR"
run "cp -r ~/.sbt  $REMOTE_WORK_DIR"

TOOLS_DIR=$REMOTE_RISCV_DIR
LD_LIB_DIR=$REMOTE_RISCV_DIR/lib
if [ $1 = "hwachaboom" ]; then
    TOOLS_DIR=$REMOTE_ESP_DIR
    LD_LIB_DIR=$REMOTE_ESP_DIR/lib
    run "mkdir -p $REMOTE_ESP_DIR"
    copy $LOCAL_ESP_DIR/ $SERVER:$REMOTE_ESP_DIR
else
    run "mkdir -p $REMOTE_RISCV_DIR"
    copy $LOCAL_RISCV_DIR/ $SERVER:$REMOTE_RISCV_DIR
fi

# enter the verilator directory and build the specific config on remote server
<<<<<<< HEAD
run "RISCV=none make -C $REMOTE_SIM_DIR clean"
=======
>>>>>>> 1cb15962
run "export RISCV=\"$TOOLS_DIR\"; \
     export LD_LIBRARY_PATH=\"$LD_LIB_DIR\"; \
     export PATH=\"$REMOTE_VERILATOR_DIR/bin:\$PATH\"; \
     export VERILATOR_ROOT=\"$REMOTE_VERILATOR_DIR\"; \
     export COURSIER_CACHE=\"$REMOTE_WORK_DIR/.coursier-cache\"; \
     make -C $REMOTE_SIM_DIR clean; \
     make -j$REMOTE_MAKE_NPROC -C $REMOTE_SIM_DIR JAVA_ARGS=\"$REMOTE_JAVA_ARGS\" ${mapping[$1]}"
run "rm -rf $REMOTE_CHIPYARD_DIR/project"

# copy back the final build
mkdir -p $LOCAL_CHIPYARD_DIR
copy $SERVER:$REMOTE_CHIPYARD_DIR/ $LOCAL_CHIPYARD_DIR<|MERGE_RESOLUTION|>--- conflicted
+++ resolved
@@ -47,10 +47,6 @@
 fi
 
 # enter the verilator directory and build the specific config on remote server
-<<<<<<< HEAD
-run "RISCV=none make -C $REMOTE_SIM_DIR clean"
-=======
->>>>>>> 1cb15962
 run "export RISCV=\"$TOOLS_DIR\"; \
      export LD_LIBRARY_PATH=\"$LD_LIB_DIR\"; \
      export PATH=\"$REMOTE_VERILATOR_DIR/bin:\$PATH\"; \
